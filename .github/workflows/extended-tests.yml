--- conflicted
+++ resolved
@@ -58,12 +58,4 @@
       # Run tests for push to master
       - name: Run tests for push to master
         if: github.event_name == 'push' && github.ref == 'refs/heads/master'
-<<<<<<< HEAD
-        run: pixi run tests-extended
-=======
-        run: poetry run pytest tests -m "extended" --cov=pyfixest --cov-report=xml
-
-      # upload to codecov
-      - name: Upload to Codecov
-        uses: codecov/codecov-action@v4
->>>>>>> 36323e11
+        run: pixi run tests-extended