--- conflicted
+++ resolved
@@ -58,16 +58,5 @@
       # Run tests for push to master
       - name: Run tests for push to master
         if: github.event_name == 'push' && github.ref == 'refs/heads/master'
-<<<<<<< HEAD
         run: pixi run tests-extended
-
-      # upload to codecov
-      - name: Upload to Codecov
-        uses: codecov/codecov-action@v4
-        with:
-          token: ${{ secrets.CODECOV_TOKEN }}
-          flags: extended-tests
-          partial: true
-=======
-        run: poetry run pytest tests -m "extended" --cov=pyfixest --cov-report=xml
->>>>>>> 2b9ebfd9
+        