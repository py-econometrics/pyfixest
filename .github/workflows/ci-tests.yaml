--- conflicted
+++ resolved
@@ -97,10 +97,7 @@
           token: ${{ secrets.CODECOV_TOKEN }}
           partial: true
           flags: tests-vs-fixest
-<<<<<<< HEAD
-=======
 
->>>>>>> 7b364d4b
 
   test_notebooks:
     name: "Test Notebooks"
