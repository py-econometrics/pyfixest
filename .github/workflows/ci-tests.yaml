--- conflicted
+++ resolved
@@ -51,10 +51,7 @@
         with:
           token: ${{ secrets.CODECOV_TOKEN }}
           partial: true
-<<<<<<< HEAD
           flags: core-tests
-=======
->>>>>>> 1a53eefb
 
   test_slow:
     name: "Tests vs fixest"
@@ -99,10 +96,8 @@
         with:
           token: ${{ secrets.CODECOV_TOKEN }}
           partial: true
-<<<<<<< HEAD
           flags: tests-vs-fixest
-=======
->>>>>>> 1a53eefb
+
 
   test_notebooks:
     name: "Test Notebooks"
