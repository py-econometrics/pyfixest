--- conflicted
+++ resolved
@@ -1,30 +1,11 @@
 import importlib as _importlib
 from importlib.metadata import PackageNotFoundError, version
 
-<<<<<<< HEAD
 # Version handling (keep eager - it's cheap)
 try:
     __version__ = version("pyfixest")
 except PackageNotFoundError:
     __version__ = "unknown"
-=======
-# Import frequently used functions and classes
-from pyfixest.estimation import (
-    bonferroni,
-    feglm,
-    feols,
-    fepois,
-    quantreg,
-    rwolf,
-    wyoung,
-)
-from pyfixest.report import coefplot, dtable, etable, iplot, qplot, summary
-from pyfixest.utils import (
-    get_data,
-    get_ssc,
-    ssc,
-)
->>>>>>> d83e15ba
 
 __all__ = [
     "SaturatedEventStudy",
