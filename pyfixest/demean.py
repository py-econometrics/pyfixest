--- conflicted
+++ resolved
@@ -1,8 +1,5 @@
-<<<<<<< HEAD
 from typing import Any, Optional
-=======
-from typing import Any, Dict, Optional, Tuple
->>>>>>> 4fd321aa
+
 
 import numba as nb
 import numpy as np
