import numpy as np
import pandas as pd
from typing import Any, Dict, Optional, Tuple
import pyhdfe
import numba as nb 


def demean_model(
    Y: pd.DataFrame,
    X: pd.DataFrame,
    fe: Optional[pd.DataFrame],
    weights: Optional[np.ndarray],
    lookup_demeaned_data: Dict[str, Any],
    na_index_str: str,
    drop_singletons: bool,
) -> Tuple[pd.DataFrame, pd.DataFrame, Optional[pd.DataFrame]]:
    """
    Demeans a single regression model.

    If the model has fixed effects, the fixed effects are demeaned using the PyHDFE package.
    Prior to demeaning, the function checks if some of the variables have already been demeaned and uses values
    from the cache `lookup_demeaned_data` if possible. If the model has no fixed effects, the function does not demean the data.

    Args:
        Y (pd.DataFrame): A DataFrame of the dependent variable.
        X (pd.DataFrame): A DataFrame of the covariates.
        fe (pd.DataFrame or None): A DataFrame of the fixed effects. None if no fixed effects specified.
        weights (np.ndarray or None): A numpy array of weights. None if no weights.
        lookup_demeaned_data (Dict[str, Any]): A dictionary with keys for each fixed effects combination and
            potentially values of demeaned data frames. The function checks this dictionary to see if some of
            the variables have already been demeaned.
        na_index_str (str): A string with indices of dropped columns. Used for caching of demeaned variables.

    Returns:
        Tuple[pd.DataFrame, pd.DataFrame, Optional[pd.DataFrame]]: A tuple of the following elements:
            - Yd (pd.DataFrame): A DataFrame of the demeaned dependent variable.
            - Xd (pd.DataFrame): A DataFrame of the demeaned covariates.
            - Id (pd.DataFrame or None): A DataFrame of the demeaned Instruments. None if no IV.
    """

    YX = pd.concat([Y, X], axis=1)

    yx_names = YX.columns
    YX = YX.to_numpy()

    if fe is not None:
        # check if looked dict has data for na_index
        if lookup_demeaned_data.get(na_index_str) is not None:
            # get data out of lookup table: list of [algo, data]
            algorithm, YX_demeaned_old = lookup_demeaned_data.get(na_index_str)

            # get not yet demeaned covariates
            var_diff_names = list(set(yx_names) - set(YX_demeaned_old.columns))

            # if some variables still need to be demeaned
            if var_diff_names:
                # var_diff_names = var_diff_names

                yx_names_list = list(yx_names)
                var_diff_index = [yx_names_list.index(item) for item in var_diff_names]
                # var_diff_index = list(yx_names).index(var_diff_names)
                var_diff = YX[:, var_diff_index]
                if var_diff.ndim == 1:
                    var_diff = var_diff.reshape(len(var_diff), 1)

                weights = np.ones(YX.shape[0])
<<<<<<< HEAD
                YX_demean_new, success = demean(var_diff, fe.to_numpy(), weights)
                YX_demeaned = pd.DataFrame(YX_demean_new)
=======
                YX_demean_new = demean(var_diff, fe.to_numpy(), weights)
>>>>>>> 74540bde

                YX_demeaned = np.concatenate([YX_demeaned_old, YX_demean_new], axis=1)
                YX_demeaned = pd.DataFrame(YX_demeaned)

                # check if var_diff_names is a list
                if isinstance(var_diff_names, str):
                    var_diff_names = [var_diff_names]

                YX_demeaned.columns = list(YX_demeaned_old.columns) + var_diff_names

            else:
                # all variables already demeaned
                YX_demeaned = YX_demeaned_old[yx_names]

        else:
            # not data demeaned yet for NA combination
            algorithm = pyhdfe.create(
                ids=fe,
                residualize_method="map",
                drop_singletons=drop_singletons,
                # weights=weights
            )

            if (
                drop_singletons == True
                and algorithm.singletons != 0
                and algorithm.singletons is not None
            ):
                print(
                    algorithm.singletons,
                    "observations are dropped due to singleton fixed effects.",
                )
                dropped_singleton_indices = np.where(algorithm._singleton_indices)[
                    0
                ].tolist()
                na_index += dropped_singleton_indices

                YX = np.delete(YX, dropped_singleton_indices, axis=0)

            weights = np.ones(YX.shape[0])

            YX_demeaned, success = demean(cx = YX, flist = fe.to_numpy(), weights = weights)
            YX_demeaned = pd.DataFrame(YX_demeaned)
            YX_demeaned.columns = yx_names

        lookup_demeaned_data[na_index_str] = [algorithm, YX_demeaned]

    else:
        # nothing to demean here
        pass

        YX_demeaned = pd.DataFrame(YX)
        YX_demeaned.columns = yx_names

    # get demeaned Y, X (if no fixef, equal to Y, X, I)
    Yd = YX_demeaned[Y.columns]
    Xd = YX_demeaned[X.columns]

    return Yd, Xd


@nb.njit
def _sad_converged(a, b, tol):
    for i in range(0, a.size, 4):
        tol -= np.abs(a[i] - b[i])
        if tol < 0:
            return False
    return True


@nb.njit(locals=dict(id=nb.uint32))
def _subtract_weighted_group_mean(
    x,
    sample_weights,
    group_ids,
    group_weights,
    _group_weighted_sums,
):
    _group_weighted_sums[:] = 0

    for i in range(x.size):
        id = group_ids[i]
        _group_weighted_sums[id] += sample_weights[i] * x[i]

    for i in range(x.size):
        id = group_ids[i]
        x[i] -= _group_weighted_sums[id] / group_weights[id]


@nb.njit
def _calc_group_weights(sample_weights, group_ids, n_groups):
    n_samples, n_factors = group_ids.shape
    dtype = sample_weights.dtype
    group_weights = np.zeros((n_factors, n_groups), dtype=dtype).T
    
    for j in range(n_factors):
        for i in range(n_samples):
            id = group_ids[i, j]
            group_weights[id, j] += sample_weights[i]

    return group_weights


@nb.njit(parallel=True)
def demean(
    x: np.ndarray,
    flist: np.ndarray,
    weights: np.ndarray,
    tol: float = 1e-10,
    maxiter: int = 2_000,
) -> tuple[np.ndarray, bool]:
    n_samples, n_features = x.shape
    n_factors = flist.shape[1]

    if x.flags.f_contiguous:
        res = np.empty((n_features, n_samples), dtype=x.dtype).T
    else:
        res = np.empty((n_samples, n_features), dtype=x.dtype)

    n_threads = nb.get_num_threads()

    n_groups = flist.max() + 1
    group_weights = _calc_group_weights(weights, flist, n_groups)
    _group_weighted_sums = np.empty((n_threads, n_groups), dtype=x.dtype)

    x_curr = np.empty((n_threads, n_samples), dtype=x.dtype)
    x_prev = np.empty((n_threads, n_samples), dtype=x.dtype)

    not_converged = 0
    for k in nb.prange(n_features):
        tid = nb.get_thread_id()

        xk_curr = x_curr[tid, :]
        xk_prev = x_prev[tid, :]
        for i in range(n_samples):
            xk_curr[i] = x[i, k]
            xk_prev[i] = x[i, k] - 1.0

        for _ in range(maxiter):
            for j in range(n_factors):
                _subtract_weighted_group_mean(
                    xk_curr,
                    weights,
                    flist[:, j],
                    group_weights[:, j],
                    _group_weighted_sums[tid, :],
                )
            if _sad_converged(xk_curr, xk_prev, tol):
                break

            xk_prev[:] = xk_curr[:]
        else:
            not_converged += 1

        res[:, k] = xk_curr[:]

    success = not not_converged
    return (res, success)<|MERGE_RESOLUTION|>--- conflicted
+++ resolved
@@ -64,12 +64,9 @@
                     var_diff = var_diff.reshape(len(var_diff), 1)
 
                 weights = np.ones(YX.shape[0])
-<<<<<<< HEAD
                 YX_demean_new, success = demean(var_diff, fe.to_numpy(), weights)
                 YX_demeaned = pd.DataFrame(YX_demean_new)
-=======
-                YX_demean_new = demean(var_diff, fe.to_numpy(), weights)
->>>>>>> 74540bde
+
 
                 YX_demeaned = np.concatenate([YX_demeaned_old, YX_demean_new], axis=1)
                 YX_demeaned = pd.DataFrame(YX_demeaned)
