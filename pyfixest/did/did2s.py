--- conflicted
+++ resolved
@@ -6,16 +6,9 @@
 from scipy.sparse import csr_matrix
 from scipy.sparse.linalg import spsolve
 
-<<<<<<< HEAD
-from pyfixest.did.did import DID, _rename_did_coefficients
-from pyfixest.estimation import feols
-from pyfixest.model_matrix_fixest import model_matrix_fixest
-from pyfixest.visualize import _coefplot
-=======
 from pyfixest.did.did import DID
 from pyfixest.estimation.estimation import feols
 from pyfixest.estimation.model_matrix_fixest_ import model_matrix_fixest
->>>>>>> a3b22811
 
 
 class DID2S(DID):
@@ -108,20 +101,15 @@
         coord_flip=False,
     ):
         """Plot DID estimates."""
-
-        plot = coefplot(
-            models=[self],
+        self.iplot(
             alpha=alpha,
             figsize=figsize,
             yintercept=yintercept,
             xintercept=xintercept,
             rotate_xticks=rotate_xticks,
-            coefficients=self._coefnames,
             title=title,
             coord_flip=coord_flip,
         )
-
-        return plot
 
     def tidy(self):  # noqa: D102
         return self.tidy()
@@ -224,11 +212,6 @@
         i_ref2=i_ref2,
     )
     _second_u = fit2.resid()
-
-    #import pdb; pdb.set_trace()
-
-    if fit2._icovars is not None:
-        fit2._coefnames = _rename_did_coefficients(fit2._coefnames)
 
     return fit2, _first_u, _second_u
 
