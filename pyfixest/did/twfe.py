--- conflicted
+++ resolved
@@ -1,10 +1,5 @@
 from pyfixest.did.did import DID
-<<<<<<< HEAD
-from pyfixest.estimation import feols
-from typing import Union
-=======
 from pyfixest.estimation.estimation import feols
->>>>>>> a3b22811
 
 
 class TWFE(DID):
@@ -44,26 +39,21 @@
         super().__init__(data, yname, idname, tname, gname, xfml, att, cluster)
 
         self._estimator = "twfe"
-        if self._att:
-            if self._xfml is not None:
-                self._fml = f"{yname} ~ ATT + {xfml} | {idname} + {tname}"
-            else:
-                self._fml = f"{yname} ~ ATT | {idname} + {tname}"
+
+        if self._xfml is not None:
+            self._fml = f"{yname} ~ ATT + {xfml} | {idname} + {tname}"
         else:
-            if self._xfml is not None:
-                self._fml = f"{yname} ~ i(_rel_yearZZZ) + {xfml} | {idname} + {tname}"
-            else:
-                self._fml = f"{yname} ~ i(_rel_yearZZZ) | {idname} + {tname}"
-
+            self._fml = f"{yname} ~ ATT | {idname} + {tname}"
 
     def estimate(self):
         """Estimate the TWFE model."""
         _fml = self._fml
         _data = self._data
-        _att = self._att
 
-        self._fit = feols(fml=_fml, data=_data) if _att else feols(fml=_fml, data=_data, i_ref1=[-1])
-        return self._fit
+        fit = feols(fml=_fml, data=_data)
+        self._fit = fit
+
+        return fit
 
     def vcov(self):
         """
