import re
import warnings
from importlib import import_module
from typing import Optional, Union

import numba as nb
import numpy as np
import pandas as pd
from formulaic import model_matrix
from scipy.sparse import csr_matrix
from scipy.sparse.linalg import spsolve
from scipy.stats import f, norm, t

<<<<<<< HEAD
from pyfixest.utils import get_ssc, simultaneous_crit_val
=======
from pyfixest.dev_utils import DataFrameType, _polars_to_pandas
>>>>>>> 2f91313b
from pyfixest.exceptions import (
    NanInClusterVarError,
    VcovTypeNotSupportedError,
)
from pyfixest.utils import get_ssc


class Feols:
    """
    Non user-facing class to estimate an IV model using a 2SLS estimator.

    Inherits from the Feols class. Users should not directly instantiate this class,
    but rather use the [feols()](/reference/estimation.feols.qmd) function. Note that
    no demeaning is performed in this class: demeaning is performed in the
    [FixestMulti](/reference/estimation.fixest_multi.qmd) class (to allow for caching
    of demeaned variables for multiple estimation).

    Parameters
    ----------
    Y : np.ndarray
        Dependent variable, a two-dimensional numpy array.
    X : np.ndarray
        Independent variables, a two-dimensional numpy array.
    weights : np.ndarray
        Weights, a one-dimensional numpy array.
    collin_tol : float
        Tolerance level for collinearity checks.
    coefnames : list[str]
        Names of the coefficients (of the design matrix X).

    Attributes
    ----------
    _method : str
        Specifies the method used for regression, set to "feols".
    _is_iv : bool
        Indicates whether instrumental variables are used, initialized as False.

    _Y : np.ndarray
        The dependent variable array.
    _X : np.ndarray
        The independent variables array.
    _X_is_empty : bool
        Indicates whether the X array is empty.
    _collin_tol : float
        Tolerance level for collinearity checks.
    _coefnames : list
        Names of the coefficients (of the design matrix X).
    _collin_vars : list
        Variables identified as collinear.
    _collin_index : list
        Indices of collinear variables.
    _Z : np.ndarray
        Alias for the _X array, used for calculations.
    _weights : np.ndarray
        Array of weights for each observation.
    _N : int
        Number of observations.
    _k : int
        Number of independent variables (or features).
    _support_crv3_inference : bool
        Indicates support for CRV3 inference.
    _support_iid_inference : bool
        Indicates support for IID inference.
    _data : Any
        Data used in the regression, to be enriched outside of the class.
    _fml : Any
        Formula used in the regression, to be enriched outside of the class.
    _has_fixef : bool
        Indicates whether fixed effects are used.
    _fixef : Any
        Fixed effects used in the regression.
    _icovars : Any
        Internal covariates, to be enriched outside of the class.
    _ssc_dict : dict
        Dictionary for sum of squares and cross products matrices.
    _tZX : np.ndarray
        Transpose of Z multiplied by X, set in get_fit().
    _tXZ : np.ndarray
        Transpose of X multiplied by Z, set in get_fit().
    _tZy : np.ndarray
        Transpose of Z multiplied by Y, set in get_fit().
    _tZZinv : np.ndarray
        Inverse of the transpose of Z multiplied by Z, set in get_fit().
    _beta_hat : np.ndarray
        Estimated regression coefficients.
    _Y_hat_link : np.ndarray
        Predicted values of the dependent variable.
    _Y_hat_response : np.ndarray
        Response predictions of the model.
    _u_hat : np.ndarray
        Residuals of the regression model.
    _scores : np.ndarray
        Scores used in the regression analysis.
    _hessian : np.ndarray
        Hessian matrix used in the regression.
    _bread : np.ndarray
        Bread matrix, used in calculating the variance-covariance matrix.
    _vcov_type : Any
        Type of variance-covariance matrix used.
    _vcov_type_detail : Any
        Detailed specification of the variance-covariance matrix type.
    _is_clustered : bool
        Indicates if clustering is used in the variance-covariance calculation.
    _clustervar : Any
        Variable used for clustering in the variance-covariance calculation.
    _G : Any
        Group information used in clustering.
    _ssc : Any
        Sum of squares and cross products matrix.
    _vcov : np.ndarray
        Variance-covariance matrix of the estimated coefficients.
    _se : np.ndarray
        Standard errors of the estimated coefficients.
    _tstat : np.ndarray
        T-statistics of the estimated coefficients.
    _pvalue : np.ndarray
        P-values associated with the t-statistics.
    _conf_int : np.ndarray
        Confidence intervals for the estimated coefficients.
    _F_stat : Any
        F-statistic for the model, set in get_Ftest().
    _fixef_dict : dict
        Dictionary containing fixed effects estimates.
    _sumFE : np.ndarray
        Sum of all fixed effects for each observation.
    _rmse : float
        Root mean squared error of the model.
    _r2 : float
        R-squared value of the model.
    _r2_within : float
        R-squared value computed on demeaned dependent variable.
    _adj_r2 : float
        Adjusted R-squared value of the model.
    _adj_r2_within : float
        Adjusted R-squared value computed on demeaned dependent variable.

    """

    def __init__(
        self,
        Y: np.ndarray,
        X: np.ndarray,
        weights: np.ndarray,
        collin_tol: float,
        coefnames: list[str],
        weights_name: Optional[str],
    ) -> None:
        self._method = "feols"
        self._is_iv = False

        self._weights = weights
        self._weights_name = weights_name
        self._has_weights = False
        if weights_name is not None:
            self._has_weights = True

        if self._has_weights:
            w = np.sqrt(weights)
            self._Y = Y * w
            self._X = X * w
        else:
            self._Y = Y
            self._X = X

        self.get_nobs()

        _feols_input_checks(Y, X, weights)

        if self._X.shape[1] == 0:
            self._X_is_empty = True
        else:
            self._X_is_empty = False
            self._collin_tol = collin_tol
            (
                self._X,
                self._coefnames,
                self._collin_vars,
                self._collin_index,
            ) = _drop_multicollinear_variables(self._X, coefnames, self._collin_tol)

        self._Z = self._X

        self._N, self._k = self._X.shape

        self._support_crv3_inference = True
        if self._weights_name is not None:
            self._support_crv3_inference = False
        self._support_iid_inference = True
        self._supports_wildboottest = True
        if self._has_weights or self._is_iv:
            self._supports_wildboottest = False

        # attributes that have to be enriched outside of the class -
        # not really optimal code change later
        self._data = None
        self._fml = None
        self._has_fixef = False
        self._fixef = None
        # self._coefnames = None
        self._icovars = None
        self._ssc_dict = None

        # set in get_fit()
        self._tZX = None
        # self._tZXinv = None
        self._tXZ = None
        self._tZy = None
        self._tZZinv = None
        self._beta_hat = None
        self._Y_hat_link = None
        self._Y_hat_response = None
        self._u_hat = None
        self._scores = None
        self._hessian = None
        self._bread = None

        # set in vcov()
        self._vcov_type = None
        self._vcov_type_detail = None
        self._is_clustered = None
        self._clustervar = None
        self._G = None
        self._ssc = None
        self._vcov = None

        # set in get_inference()
        self._se = None
        self._tstat = None
        self._pvalue = None
        self._conf_int = None

        # set in get_Ftest()
        self._F_stat = None

        # set in fixef()
        self._fixef_dict = None
        self._sumFE = None

        # set in get_performance()
        self._rmse = None
        self._r2 = None
        self._r2_within = None
        self._adj_r2 = None
        self._adj_r2_within = None

    def get_fit(self) -> None:
        """
        Fit an OLS model.

        Returns
        -------
        None
        """
        _X = self._X
        _Y = self._Y
        _Z = self._Z

        self._tZX = _Z.T @ _X
        self._tZy = _Z.T @ _Y

        # self._tZXinv = np.linalg.inv(self._tZX)
        self._beta_hat = np.linalg.solve(self._tZX, self._tZy).flatten()
        # self._beta_hat, _, _, _ = lstsq(self._tZX, self._tZy, lapack_driver='gelsy')

        # self._beta_hat = (self._tZXinv @ self._tZy).flatten()

        self._Y_hat_link = self._X @ self._beta_hat
        self._u_hat = self._Y.flatten() - self._Y_hat_link.flatten()

        self._scores = self._u_hat[:, None] * _X
        self._hessian = self._tZX.copy()

        # IV attributes, set to None for OLS, Poisson
        self._tXZ = None
        self._tZZinv = None

    def vcov(self, vcov: Union[str, dict[str, str]]):
        """
        Compute covariance matrices for an estimated regression model.

        Parameters
        ----------
        vcov : Union[str, dict[str, str]]
            A string or dictionary specifying the type of variance-covariance matrix
            to use for inference.
            If a string, it can be one of "iid", "hetero", "HC1", "HC2", "HC3".
            If a dictionary, it should have the format {"CRV1": "clustervar"} for
            CRV1 inference or {"CRV3": "clustervar"}
            for CRV3 inference. Note that CRV3 inference is currently not supported
            for IV estimation.

        Returns
        -------
        Feols
            An instance of class [Feols(/reference/Feols.qmd) with updated inference.
        """
        _data = self._data
        _fml = self._fml
        _has_fixef = self._has_fixef
        _is_iv = self._is_iv
        _method = self._method
        _support_iid_inference = self._support_iid_inference
        _support_crv3_inference = self._support_crv3_inference

        _beta_hat = self._beta_hat

        _X = self._X
        _Z = self._Z
        _tXZ = self._tXZ
        _tZZinv = self._tZZinv
        _tZX = self._tZX
        # _tZXinv = self._tZXinv
        _hessian = self._hessian
        _scores = self._scores

        _weights = self._weights
        _ssc_dict = self._ssc_dict
        _N = self._N
        _k = self._k

        _u_hat = self._u_hat

        _check_vcov_input(vcov, _data)

        (
            self._vcov_type,
            self._vcov_type_detail,
            self._is_clustered,
            self._clustervar,
        ) = _deparse_vcov_input(vcov, _has_fixef, _is_iv)

        if _is_iv:
            bread = np.linalg.inv(_tXZ @ _tZZinv @ _tZX)
        else:
            bread = np.linalg.inv(_hessian)

        # compute vcov
        if self._vcov_type == "iid":
            if not _support_iid_inference:
                raise NotImplementedError(
                    f"'iid' inference is not supported for {_method} regressions."
                )

            self._ssc = get_ssc(
                ssc_dict=_ssc_dict,
                N=_N,
                k=_k,
                G=1,
                vcov_sign=1,
                vcov_type="iid",
            )

            if self._method == "feols":
                sigma2 = np.sum(_u_hat.flatten() ** 2) / (_N - 1)
            elif self._method == "fepois":
                sigma2 = 1
            else:
                raise NotImplementedError(
                    f"'iid' inference is not supported for {_method} regressions."
                )

            self._vcov = self._ssc * bread * sigma2

        elif self._vcov_type == "hetero":
            self._ssc = get_ssc(
                ssc_dict=_ssc_dict,
                N=_N,
                k=_k,
                G=1,
                vcov_sign=1,
                vcov_type="hetero",
            )

            if self._vcov_type_detail in ["hetero", "HC1"]:
                u = _u_hat
                transformed_scores = _scores
            elif self._vcov_type_detail in ["HC2", "HC3"]:
                if _is_iv:
                    raise VcovTypeNotSupportedError(
                        "HC2 and HC3 inference is not supported for IV regressions."
                    )
                _tZXinv = np.linalg.inv(_tZX)
                leverage = np.sum(_X * (_X @ _tZXinv), axis=1)
                if self._vcov_type_detail == "HC2":
                    u = _u_hat / np.sqrt(1 - leverage)
                    transformed_scores = _scores / np.sqrt(1 - leverage)[:, None]
                else:
                    transformed_scores = _scores / (1 - leverage)[:, None]

            if _is_iv is False:
                meat = transformed_scores.transpose() @ transformed_scores
                self._vcov = self._ssc * bread @ meat @ bread
            else:
                if u.ndim == 1:
                    u = u.reshape((_N, 1))
                Omega = (
                    transformed_scores.transpose() @ transformed_scores
                )  # np.transpose( self._Z) @ ( self._Z * (u**2))  # k x k
                meat = _tXZ @ _tZZinv @ Omega @ _tZZinv @ _tZX  # k x k
                self._vcov = self._ssc * bread @ meat @ bread

        elif self._vcov_type == "CRV":
            cluster_df = _data[self._clustervar]
            if cluster_df.isna().any().any():
                raise NanInClusterVarError(
                    "CRV inference not supported with missing values in the cluster variable."
                    "Please drop missing values before running the regression."
                )

            if cluster_df.shape[1] > 1:
                # paste both columns together
                # set cluster_df to string
                cluster_df = cluster_df.astype(str)
                cluster_df["cluster_intersection"] = cluster_df.iloc[:, 0].str.cat(
                    cluster_df.iloc[:, 1], sep="-"
                )

            G = []
            for col in cluster_df.columns:
                G.append(cluster_df[col].nunique())

            if _ssc_dict["cluster_df"] == "min":
                G = [min(G)] * 3

            # loop over columns of cluster_df
            vcov_sign_list = [1, 1, -1]
            self._ssc = []
            self._G = G

            self._vcov = np.zeros((self._k, self._k))

            for x, col in enumerate(cluster_df.columns):
                cluster_col_pd = cluster_df[col]
                cluster_col, _ = pd.factorize(cluster_col_pd)
                clustid = np.unique(cluster_col)

                ssc = get_ssc(
                    ssc_dict=_ssc_dict,
                    N=_N,
                    k=_k,
                    G=self._G[x],
                    vcov_sign=vcov_sign_list[x],
                    vcov_type="CRV",
                )

                self._ssc.append(ssc)

                if self._vcov_type_detail == "CRV1":
                    k_instruments = _Z.shape[1]
                    meat = np.zeros((k_instruments, k_instruments))

                    # import pdb; pdb.set_trace()
                    # deviance uniquely for Poisson
                    if hasattr(self, "deviance"):
                        weighted_uhat = _weights.flatten() * _u_hat.flatten()
                    else:
                        weighted_uhat = _u_hat

                    meat = _crv1_meat_loop(
                        _Z=_Z.astype(np.float64),
                        weighted_uhat=weighted_uhat.astype(np.float64).reshape((_N, 1)),
                        clustid=clustid,
                        cluster_col=cluster_col,
                    )

                    if _is_iv is False:
                        self._vcov += self._ssc[x] * bread @ meat @ bread
                    else:
                        meat = _tXZ @ _tZZinv @ meat @ _tZZinv @ self._tZX
                        self._vcov += self._ssc[x] * bread @ meat @ bread

                elif self._vcov_type_detail == "CRV3":
                    # check: is fixed effect cluster fixed effect?
                    # if not, either error or turn fixefs into dummies
                    # for now: don't allow for use with fixed effects

                    if not _support_crv3_inference:
                        raise VcovTypeNotSupportedError(
                            "CRV3 inference is not supported with IV regression or WLS."
                        )

                    beta_jack = np.zeros((len(clustid), _k))

                    if (
                        (self._has_fixef is False)
                        and (self._method == "feols")
                        and (_is_iv is False)
                    ):
                        # inverse hessian precomputed?
                        tXX = np.transpose(self._X) @ self._X
                        tXy = np.transpose(self._X) @ self._Y

                        # compute leave-one-out regression coefficients (aka clusterjacks')  # noqa: W505
                        for ixg, g in enumerate(clustid):
                            Xg = self._X[np.equal(g, cluster_col)]
                            Yg = self._Y[np.equal(g, cluster_col)]
                            tXgXg = np.transpose(Xg) @ Xg
                            # jackknife regression coefficient
                            beta_jack[ixg, :] = (
                                np.linalg.pinv(tXX - tXgXg)
                                @ (tXy - np.transpose(Xg) @ Yg)
                            ).flatten()

                    else:
                        # lazy loading to avoid circular import
                        fixest_module = import_module("pyfixest.estimation")
                        if self._method == "feols":
                            fit_ = getattr(fixest_module, "feols")
                        else:
                            fit_ = getattr(fixest_module, "fepois")

                        for ixg, g in enumerate(clustid):
                            # direct leave one cluster out implementation
                            data = _data[~np.equal(g, cluster_col)]
                            fit = fit_(fml=self._fml, data=data, vcov="iid")
                            beta_jack[ixg, :] = fit.coef().to_numpy()

                    # optional: beta_bar in MNW (2022)
                    # center = "estimate"
                    # if center == 'estimate':
                    #    beta_center = beta_hat
                    # else:
                    #    beta_center = np.mean(beta_jack, axis = 0)
                    beta_center = _beta_hat

                    vcov = np.zeros((_k, _k))
                    for ixg, g in enumerate(clustid):
                        beta_centered = beta_jack[ixg, :] - beta_center
                        vcov += np.outer(beta_centered, beta_centered)

                    self._vcov += self._ssc[x] * vcov

        self.get_inference()

        return self

    def get_inference(self, alpha: float = 0.95) -> None:
        """
        Compute standard errors, t-statistics, and p-values for the regression model.

        Parameters
        ----------
        alpha : float, optional
            The significance level for confidence intervals. Defaults to 0.95.

        Returns
        -------
        None
        """
        _vcov = self._vcov
        _beta_hat = self._beta_hat
        _vcov_type = self._vcov_type
        _N = self._N
        _k = self._k
        _G = np.min(np.array(self._G))  # fixest default
        _method = self._method

        self._se = np.sqrt(np.diagonal(_vcov))
        self._tstat = _beta_hat / self._se

        df = _N - _k if _vcov_type in ["iid", "hetero"] else _G - 1

        # use t-dist for linear models, but normal for non-linear models
        if _method == "feols":
            self._pvalue = 2 * (1 - t.cdf(np.abs(self._tstat), df))
            z = np.abs(t.ppf((1 - alpha) / 2, df))
        else:
            self._pvalue = 2 * (1 - norm.cdf(np.abs(self._tstat)))
            z = np.abs(norm.ppf((1 - alpha) / 2))

        z_se = z * self._se
        self._conf_int = np.array([_beta_hat - z_se, _beta_hat + z_se])

    def add_fixest_multi_context(
        self,
        fml: str,
        depvar: str,
        Y: pd.Series,
        _data: pd.DataFrame,
        _ssc_dict: dict,
        _k_fe: int,
        fval: str,
        na_index: np.ndarray,
    ) -> None:
        """
        Enrich Feols object.

        Enrich an instance of `Feols` Class with additional
        attributes set in the `FixestMulti` class.

        Parameters
        ----------
        fml : str
            The formula used for estimation.
        depvar : str
            The dependent variable of the regression model.
        Y : pd.Series
            The dependent variable of the regression model.
        _data : pd.DataFrame
            The data used for estimation.
        _ssc_dict : dict
            A dictionary with the sum of squares and cross products matrices.
        _k_fe : int
            The number of fixed effects.
        fval : str
            The fixed effects formula.
        na_index : np.ndarray
            An array with the indices of missing values.

        Returns
        -------
        None
        """
        # some bookkeeping
        self._fml = fml
        self._depvar = depvar
        self._Y_untransformed = Y
        self._data = _data.iloc[~_data.index.isin(na_index)]
        self._ssc_dict = _ssc_dict
        self._k_fe = _k_fe
        if fval != "0":
            self._has_fixef = True
            self._fixef = fval
        else:
            self._has_fixef = False
            self._fixef = None

    def wald_test(self, R=None, q=None, distribution="F") -> None:
        """
        Conduct Wald test.

        Compute a Wald test for a linear hypothesis of the form Rb = q.
        By default, tests the joint null hypothesis that all coefficients are zero.

        Parameters
        ----------
        R : array-like, optional
            The matrix R of the linear hypothesis.
            If None, defaults to an identity matrix.
        q : array-like, optional
            The vector q of the linear hypothesis.
            If None, defaults to a vector of zeros.
        distribution : str, optional
            The distribution to use for the p-value. Can be either "F" or "chi2".
            Defaults to "F".

        Returns
        -------
        pd.Series
            A pd.Series with the Wald statistic and p-value.
        """
        raise ValueError("wald_tests will be released as a feature with pyfixest 0.14.")

        _vcov = self._vcov
        _N = self._N
        _k = self._k
        _beta_hat = self._beta_hat
        _k_fe = np.sum(self._k_fe.values) if self._has_fixef else 0

        dfn = _N - _k_fe - _k
        dfd = _k

        # if R is not two dimensional, make it two dimensional
        if R is not None:
            if R.ndim == 1:
                R = R.reshape((1, len(R)))
            assert (
                R.shape[1] == _k
            ), "R must have the same number of columns as the number of coefficients."
        else:
            R = np.eye(_k)

        if q is not None:
            assert isinstance(
                q, (int, float, np.ndarray)
            ), "q must be a numeric scalar."
            if isinstance(q, np.ndarray):
                assert q.ndim == 1, "q must be a one-dimensional array or a scalar."
                assert (
                    q.shape[0] == R.shape[0]
                ), "q must have the same number of rows as R."
            warnings.warn(
                "Note that the argument q is experimental and no unit tests are implemented. Please use with caution / take a look at the source code."
            )
        else:
            q = np.zeros(R.shape[0])

        assert distribution in [
            "F",
            "chi2",
        ], "distribution must be either 'F' or 'chi2'."

        bread = R @ _beta_hat - q
        meat = np.linalg.inv(R @ _vcov @ R.T)
        W = bread.T @ meat @ bread

        # this is chi-squared(k) distributed, with k = number of coefficients
        self._wald_statistic = W
        self._f_statistic = W / dfd

        if distribution == "F":
            self._f_statistic_pvalue = f.sf(self._f_statistic, dfn=dfn, dfd=dfd)
            # self._f_statistic_pvalue = 1 - chi2(df = _k).cdf(self._f_statistic)
            res = pd.Series(
                {"statistic": self._f_statistic, "pvalue": self._f_statistic_pvalue}
            )
        else:
            raise NotImplementedError("chi2 distribution not yet implemented.")
            # self._wald_pvalue = 1 - chi2(df = _k).cdf(self._wald_statistic)

        return res

    def coefplot(
        self,
        alpha: float = 0.05,
        figsize: tuple[int, int] = (500, 300),
        yintercept: Optional[float] = 0,
        xintercept: Optional[float] = None,
        rotate_xticks: int = 0,
        coefficients: Optional[list[str]] = None,
        title: Optional[str] = None,
        coord_flip: Optional[bool] = True,
    ):
        """
        Create a coefficient plot to visualize model coefficients.

        Parameters
        ----------
        alpha : float, optional
            Significance level for highlighting significant coefficients.
            Defaults to None.
        figsize : tuple[int, int], optional
            Size of the plot (width, height) in inches. Defaults to None.
        yintercept : float, optional
            Value to set as the y-axis intercept (vertical line). Defaults to None.
        xintercept : float, optional
            Value to set as the x-axis intercept (horizontal line). Defaults to None.
        rotate_xticks : int, optional
            Rotation angle for x-axis tick labels. Defaults to None.
        coefficients : list[str], optional
            List of coefficients to include in the plot.
            If None, all coefficients are included.
        title : str, optional
            Title of the plot. Defaults to None.
        coord_flip : bool, optional
            Whether to flip the coordinates of the plot. Defaults to None.

        Returns
        -------
        lets-plot figure
            A lets-plot figure with coefficient estimates and confidence intervals.
        """
        # lazy loading to avoid circular import
        visualize_module = import_module("pyfixest.visualize")
        _coefplot = getattr(visualize_module, "coefplot")

        plot = _coefplot(
            models=[self],
            alpha=alpha,
            figsize=figsize,
            yintercept=yintercept,
            xintercept=xintercept,
            rotate_xticks=rotate_xticks,
            coefficients=coefficients,
            title=title,
            coord_flip=coord_flip,
        )

        return plot

    def iplot(
        self,
        alpha: float = 0.05,
        figsize: tuple[int, int] = (500, 300),
        yintercept: Optional[float] = None,
        xintercept: Optional[float] = None,
        rotate_xticks: int = 0,
        title: Optional[str] = None,
        coord_flip: Optional[bool] = True,
    ):
        """
        Create coefficient plots for variables interacted via `i()` syntax.

        Parameters
        ----------
        alpha : float, optional
            Significance level for visualization options. Defaults to 0.05.
        figsize : tuple[int, int], optional
            Size of the plot (width, height) in inches. Defaults to (500, 300).
        yintercept : float, optional
            Value to set as the y-axis intercept (vertical line). Defaults to None.
        xintercept : float, optional
            Value to set as the x-axis intercept (horizontal line). Defaults to None.
        rotate_xticks : int, optional
            Rotation angle for x-axis tick labels. Defaults to 0.
        title : str, optional
            Title of the plot. Defaults to None.
        coord_flip : bool, optional
            Whether to flip the coordinates of the plot. Defaults to True.

        Returns
        -------
        lets-plot figure
            A lets-plot figure with coefficient estimates and confidence intervals.
        """
        visualize_module = import_module("pyfixest.visualize")
        _iplot = getattr(visualize_module, "iplot")

        plot = _iplot(
            models=[self],
            alpha=alpha,
            figsize=figsize,
            yintercept=yintercept,
            xintercept=xintercept,
            rotate_xticks=rotate_xticks,
            title=title,
            coord_flip=coord_flip,
        )

        return plot

    def wildboottest(
        self,
        B: int,
        cluster: Optional[Union[np.ndarray, pd.Series, pd.DataFrame]] = None,
        param: Optional[str] = None,
        weights_type: Optional[str] = "rademacher",
        impose_null: Optional[bool] = True,
        bootstrap_type: Optional[str] = "11",
        seed: Optional[int] = None,
        adj: Optional[bool] = True,
        cluster_adj: Optional[bool] = True,
        parallel: Optional[bool] = False,
        return_bootstrapped_t_stats=False,
    ):
        """
        Run a wild cluster bootstrap based on an object of type "Feols".

        Parameters
        ----------
        B : int
            The number of bootstrap iterations to run.
        cluster : Union[None, np.ndarray, pd.Series, pd.DataFrame], optional
            If None (default), checks if the model's vcov type was CRV.
            If yes, uses `self._clustervar` as cluster. If None and no clustering
            was employed in the initial model, runs a heteroskedastic wild bootstrap.
            If an argument is supplied, it is used as the cluster variable for the
            wild cluster bootstrap. Requires a numpy array of dimension one, a
            pandas Series, or DataFrame, containing the clustering variable.
        param : Union[str, None], optional
            A string of length one, containing the test parameter of interest.
            Defaults to None.
        weights_type : str, optional
            The type of bootstrap weights. Options are 'rademacher', 'mammen',
            'webb', or 'normal'. Defaults to 'rademacher'.
        impose_null : bool, optional
            Indicates whether to impose the null hypothesis on the bootstrap DGP.
            Defaults to True.
        bootstrap_type : str, optional
            A string of length one to choose the bootstrap type.
            Options are '11', '31', '13', or '33'. Defaults to '11'.
        seed : Union[int, None], optional
            An option to provide a random seed. Defaults to None.
        adj : bool, optional
            Indicates whether to apply a small sample adjustment for the number
            of observations and covariates. Defaults to True.
        cluster_adj : bool, optional
            Indicates whether to apply a small sample adjustment for the number
            of clusters. Defaults to True.
        parallel : bool, optional
            Indicates whether to run the bootstrap in parallel. Defaults to False.
        seed : Union[str, None], optional
            An option to provide a random seed. Defaults to None.
        return_bootstrapped_t_stats : bool, optional:
            If True, the method returns a tuple of the regular output and the
            bootstrapped t-stats. Defaults to False.

        Returns
        -------
        pd.DataFrame
            A DataFrame with the original, non-bootstrapped t-statistic and
            bootstrapped p-value, along with the bootstrap type, inference type
            (HC vs CRV), and whether the null hypothesis was imposed on the
            bootstrap DGP. If `return_bootstrapped_t_stats` is True, the method
            returns a tuple of the regular output and the bootstrapped t-stats.
        """
        _is_iv = self._is_iv
        _has_fixef = self._has_fixef
        _Y = self._Y.flatten()
        _X = self._X
        _xnames = self._coefnames
        _data = self._data
        _clustervar = self._clustervar
        _supports_wildboottest = self._supports_wildboottest

        if param is not None and param not in _xnames:
            raise ValueError(
                f"Parameter {param} not found in the model's coefficients."
            )

        if not _supports_wildboottest:
            if self._is_iv:
                raise NotImplementedError(
                    "Wild cluster bootstrap is not supported for IV estimation."
                )
            if self._has_weights:
                raise NotImplementedError(
                    "Wild cluster bootstrap is not supported for WLS estimation."
                )

        if cluster is None and _clustervar is not None:
            cluster = _clustervar

        if isinstance(cluster, str):
            cluster = [cluster]

        try:
            from wildboottest.wildboottest import WildboottestCL, WildboottestHC
        except ImportError:
            print(
                "Module 'wildboottest' not found. Please install 'wildboottest', e.g. via `PyPi`."
            )

        if _is_iv:
            raise NotImplementedError(
                "Wild cluster bootstrap is not supported with IV estimation."
            )

        if self._method == "fepois":
            raise NotImplementedError(
                "Wild cluster bootstrap is not supported for Poisson regression."
            )

        if _has_fixef:
            # update _X, _xnames
            fml_linear, fixef = self._fml.split("|")
            fixef_vars = fixef.split("+")
            # wrap all fixef vars in "C()"
            fixef_vars_C = [f"C({x})" for x in fixef_vars]
            fixef_fml = "+".join(fixef_vars_C)

            fml_dummies = f"{fml_linear} + {fixef_fml}"

            # make this sparse once wildboottest allows it
            _, _X = model_matrix(fml_dummies, _data, output="numpy")
            _xnames = _X.model_spec.column_names

        # later: allow r <> 0 and custom R
        R = np.zeros(len(_xnames))
        R[_xnames.index(param)] = 1
        r = 0

        if cluster is None:
            inference = "HC"

            boot = WildboottestHC(X=_X, Y=_Y, R=R, r=r, B=B, seed=seed)
            boot.get_adjustments(bootstrap_type=bootstrap_type)
            boot.get_uhat(impose_null=impose_null)
            boot.get_tboot(weights_type=weights_type)
            boot.get_tstat()
            boot.get_pvalue(pval_type="two-tailed")
            full_enumeration_warn = False

        else:
            inference = f"CRV({cluster})"

            if len(cluster) > 1:
                raise ValueError(
                    "Multiway clustering is currently not supported with the wild cluster bootstrap."
                )

            cluster = _data[cluster[0]]

            boot = WildboottestCL(
                X=_X, Y=_Y, cluster=cluster, R=R, B=B, seed=seed, parallel=parallel
            )
            boot.get_scores(
                bootstrap_type=bootstrap_type,
                impose_null=impose_null,
                adj=adj,
                cluster_adj=cluster_adj,
            )
            _, _, full_enumeration_warn = boot.get_weights(weights_type=weights_type)
            boot.get_numer()
            boot.get_denom()
            boot.get_tboot()
            boot.get_vcov()
            boot.get_tstat()
            boot.get_pvalue(pval_type="two-tailed")

            if full_enumeration_warn:
                warnings.warn(
                    "2^G < the number of boot iterations, setting full_enumeration to True."
                )

        if np.isscalar(boot.t_stat):
            boot.t_stat = boot.t_stat
        else:
            boot.t_stat = boot.t_stat[0]

        res = {
            "param": param,
            "t value": boot.t_stat.astype(np.float64),
            "Pr(>|t|)": boot.pvalue.astype(np.float64),
            "bootstrap_type": bootstrap_type,
            "inference": inference,
            "impose_null": impose_null,
        }

        res_df = pd.Series(res)

        if return_bootstrapped_t_stats:
            return res_df, boot.t_boot
        else:
            return res_df

    def fixef(self) -> None:
        """
        Compute the coefficients of (swept out) fixed effects for a regression model.

        This method creates the following attributes:
        - `alphaDF` (pd.DataFrame): A DataFrame with the estimated fixed effects.
        - `sumFE` (np.array): An array with the sum of fixed effects for each
        observation (i = 1, ..., N).

        Returns
        -------
        None
        """
        _has_fixef = self._has_fixef
        _is_iv = self._is_iv
        _method = self._method
        _fml = self._fml
        _data = self._data

        if not _has_fixef:
            raise ValueError("The regression model does not have fixed effects.")

        if _is_iv:
            raise NotImplementedError(
                "The fixef() method is currently not supported for IV models."
            )

        # fixef_vars = self._fixef.split("+")[0]

        depvars, res = _fml.split("~")
        covars, fixef_vars = res.split("|")

        fixef_vars = fixef_vars.split("+")
        fixef_vars_C = [f"C({x})" for x in fixef_vars]
        fixef_fml = "+".join(fixef_vars_C)

        fml_linear = f"{depvars} ~ {covars}"
        Y, X = model_matrix(fml_linear, _data)
        if self._X_is_empty:
            Y = Y.to_numpy()
            uhat = Y

        else:
            X = X[self._coefnames]  # drop intercept, potentially multicollinear vars
            Y = Y.to_numpy().flatten().astype(np.float64)
            X = X.to_numpy()
            uhat = csr_matrix(Y - X @ self._beta_hat).transpose()

        D2 = model_matrix("-1+" + fixef_fml, _data, output="sparse")
        cols = D2.model_spec.column_names

        alpha = spsolve(D2.transpose() @ D2, D2.transpose() @ uhat)

        res = {}
        for i, col in enumerate(cols):
            matches = re.match(r"(.+?)\[T\.(.+?)\]", col)
            if matches:
                variable = matches.group(1)
                level = matches.group(2)
            else:
                raise ValueError(
                    "Something went wrong with the regex. Please open a PR in the github repo!"
                )

            # check if res already has a key variable
            if variable not in res:
                res[variable] = dict()
                res[variable][level] = alpha[i]
                continue
            else:
                if level not in res[variable]:
                    res[variable][level] = alpha[i]

        self._fixef_dict = res
        self._alpha = alpha
        self._sumFE = D2.dot(alpha)

        return self._fixef_dict

    def predict(self, newdata: Optional[DataFrameType] = None) -> np.ndarray:  # type: ignore
        """
        Predict values of the model on new data.

        Return a flat np.array with predicted values of the regression model.
        If new fixed effect levels are introduced in `newdata`, predicted values
        for such observations will be set to NaN.

        Parameters
        ----------
        newdata : Optional[DataFrameType], optional
            A pd.DataFrame or pl.DataFrame with the data to be used for prediction.
            If None (default), the data used for fitting the model is used.

        Returns
        -------
        y_hat : np.ndarray
            A flat np.array with predicted values of the regression model.
        """
        _fml = self._fml
        _data = self._data
        _u_hat = self._u_hat
        _beta_hat = self._beta_hat
        _is_iv = self._is_iv

        _Y_untransformed = self._Y_untransformed.values.flatten()

        if _is_iv:
            raise NotImplementedError(
                "The predict() method is currently not supported for IV models."
            )

        if newdata is None:
            y_hat = _Y_untransformed - _u_hat.flatten()

        else:
            newdata = _polars_to_pandas(newdata).reset_index(drop=False)

            if self._has_fixef:
                fml_linear, _ = _fml.split("|")

                if self._sumFE is None:
                    self.fixef()

                fvals = self._fixef.split("+")
                df_fe = newdata[fvals].astype(str)

                # populate matrix with fixed effects estimates
                fixef_mat = np.zeros((newdata.shape[0], len(fvals)))
                # fixef_mat = np.full((newdata.shape[0], len(fvals)), np.nan)

                for i, fixef in enumerate(df_fe.columns):
                    new_levels = df_fe[fixef].unique()
                    old_levels = _data[fixef].unique().astype(str)
                    subdict = self._fixef_dict[
                        f"C({fixef})"
                    ]  # as variables are called C(var) in the fixef_dict

                    for level in new_levels:
                        # if level estimated: either estimated value (or 0 for reference level)  # noqa: W505
                        if level in old_levels:
                            fixef_mat[df_fe[fixef] == level, i] = subdict.get(level, 0)
                        # if new level not estimated: set to NaN
                        else:
                            fixef_mat[df_fe[fixef] == level, i] = np.nan

            else:
                fml_linear = _fml  # noqa: F841
                fml_fe = None  # noqa: F841

            if not self._X_is_empty:
                # deal with linear part
                xfml = _fml.split("|")[0].split("~")[1]
                X = model_matrix(xfml, newdata)
                X_index = X.index
                coef_idx = np.isin(self._coefnames, X.columns)
                X = X[np.array(self._coefnames)[coef_idx]]
                X = X.to_numpy()
                # fill y_hat with np.nans
                y_hat = np.full(newdata.shape[0], np.nan)
                y_hat[X_index] = X @ _beta_hat[coef_idx]

            else:
                y_hat = np.zeros(newdata.shape[0])

            if self._has_fixef:
                y_hat += np.sum(fixef_mat, axis=1)

        return y_hat.flatten()

    def get_nobs(self):
        """
        Fetch the number of observations used in fitting the regression model.

        Returns
        -------
        None
        """
        self._N = len(self._Y)

    def get_performance(self) -> None:
        """
        Get Goodness-of-Fit measures.

        Compute multiple additional measures commonly reported with linear
        regression output, including R-squared and adjusted R-squared. Note that
        variables with the suffix _within use demeaned dependent variables Y,
        while variables without do not or are invariant to demeaning.

        Returns
        -------
        None

        Creates the following instances:
        - r2 (float): R-squared of the regression model.
        - adj_r2 (float): Adjusted R-squared of the regression model.
        - r2_within (float): R-squared of the regression model, computed on
        demeaned dependent variable.
        - adj_r2_within (float): Adjusted R-squared of the regression model,
        computed on demeaned dependent variable.
        """
        _Y_within = self._Y
        _Y = self._Y_untransformed.values
        _u_hat = self._u_hat
        _N = self._N
        _k = self._k
        _has_fixef = self._has_fixef
        _weights = self._weights
        _has_weights = self._has_weights

        if _has_fixef:
            _k_fe = np.sum(self._k_fe.values - 1) + 1
            _adj_factor = (_N - _k_fe) / (_N - _k - _k_fe)
        else:
            _adj_factor = (_N) / (_N - 1)

        ssu = np.sum(_u_hat**2)
        ssy = np.sum((_Y - np.mean(_Y)) ** 2)

        if _has_weights:
            self._rmse = None
            self._r2 = None
            self._adj_r2 = None
        else:
            self._rmse = np.sqrt(ssu / _N)
            self._r2 = 1 - (ssu / ssy)
            self._adj_r2 = 1 - (ssu / ssy) * _adj_factor

        if _has_fixef:
            ssy_within = np.sum((_Y_within - np.mean(_Y_within)) ** 2)
            self._r2_within = 1 - (ssu / ssy_within)
            self._r2_adj_within = 1 - (ssu / ssy_within) * _adj_factor
        else:
            self._r2_within = np.nan
            self._adj_r2_within = np.nan

        # overwrite self._adj_r2 and self._adj_r2_within
        # reason: currently I cannot match fixest dof correction, so
        # better not to report it
        self._adj_r2 = None
        self._adj_r2_within = None

    def tidy(self) -> pd.DataFrame:
        """
        Tidy model outputs.

        Return a tidy pd.DataFrame with the point estimates, standard errors,
        t-statistics, and p-values.

        Returns
        -------
        tidy_df : pd.DataFrame
            A tidy pd.DataFrame containing the regression results, including point
            estimates, standard errors, t-statistics, and p-values.
        """
        _coefnames = self._coefnames
        _se = self._se
        _tstat = self._tstat
        _pvalue = self._pvalue
        _beta_hat = self._beta_hat
        _conf_int = self._conf_int

        tidy_df = pd.DataFrame(
            {
                "Coefficient": _coefnames,
                "Estimate": _beta_hat,
                "Std. Error": _se,
                "t value": _tstat,
                "Pr(>|t|)": _pvalue,
                "2.5 %": _conf_int[0],
                "97.5 %": _conf_int[1],
            }
        )

        return tidy_df.set_index("Coefficient")

    def coef(self) -> pd.Series:
        """
        Fitted model coefficents.

        Returns
        -------
        pd.Series
            A pd.Series with the estimated coefficients of the regression model.
        """
        return self.tidy()["Estimate"]

    def se(self) -> pd.Series:
        """
        Fitted model standard errors.

        Returns
        -------
        pd.Series
            A pd.Series with the standard errors of the estimated regression model.
        """
        return self.tidy()["Std. Error"]

    def tstat(self) -> pd.Series:
        """
        Fitted model t-statistics.

        Returns
        -------
        pd.Series
            A pd.Series with t-statistics of the estimated regression model.
        """
        return self.tidy()["t value"]

    def pvalue(self) -> pd.Series:
        """
        Fitted model p-values.

        Returns
        -------
        pd.Series
            A pd.Series with p-values of the estimated regression model.
        """
        return self.tidy()["Pr(>|t|)"]

    def confint(
        self, joint_indices: np.array = None, nboot: int = 10_000, alpha: float = 0.05
    ) -> pd.DataFrame:
        """
        Fitted model confidence intervals.

        Returns
        -------
        pd.DataFrame
            A pd.DataFrame with confidence intervals of the estimated regression model.
        Simultaneous confidence interval for joint null.
        """

        if not joint_indices:

            if self._vcov_type in ["iid", "hetero"]:
                df = self._N - self._k
            else:
                _G = np.min(np.array(self._G))  # fixest default
                df = _G - 1

            # use t-dist for linear models, but normal for non-linear models
            if self._method == "feols":
                crit = np.abs(t.ppf(alpha / 2, df))
            else:
                crit = np.abs(norm.ppf(alpha / 2))

            ub = pd.Series(self._beta_hat + crit * self._se)
            lb = pd.Series(self._beta_hat - crit * self._se)

        else:
            C_coefs = (
                1
                / self._se[joint_indices]
                @ self._vcov[joint_indices, joint_indices]
                @ 1
                / self._se[joint_indices]
            )
            crit_val = simultaneous_crit_val(C_coefs, nboot, alpha=alpha)
            ub = pd.Series(
                self._beta_hat[joint_indices] + crit_val * self._se[joint_indices]
            )
            lb = pd.Series(
                self._beta_hat[joint_indices] - crit_val * self._se[joint_indices]
            )

        df = pd.DataFrame({f"{alpha / 2} %": lb, f"{1-alpha / 2}%": ub})
        df.index = self._coefnames

        return df

    def resid(self) -> np.ndarray:
        """
        Fitted model residuals.

        Returns
        -------
        np.ndarray
            A np.ndarray with the residuals of the estimated regression model.
        """
        return self._u_hat

    def summary(self, digits=3) -> None:
        """
        Summary of estimated model.

        Parameters
        ----------
        digits : int, optional
            The number of digits to be displayed. Defaults to 3.

        Returns
        -------
        None
        """
        # lazy loading to avoid circular import
        summarize_module = import_module("pyfixest.summarize")
        _summary = getattr(summarize_module, "summary")

        return _summary(models=self, digits=digits)


def _check_vcov_input(vcov, data):
    """
    Check the input for the vcov argument in the Feols class.

    Parameters
    ----------
    vcov : dict, str, list
        The vcov argument passed to the Feols class.
    data : pd.DataFrame
        The data passed to the Feols class.

    Returns
    -------
    None
    """
    assert isinstance(vcov, (dict, str, list)), "vcov must be a dict, string or list"
    if isinstance(vcov, dict):
        assert list(vcov.keys())[0] in [
            "CRV1",
            "CRV3",
        ], "vcov dict key must be CRV1 or CRV3"
        assert isinstance(
            list(vcov.values())[0], str
        ), "vcov dict value must be a string"
        deparse_vcov = list(vcov.values())[0].split("+")
        assert all(
            col.replace(" ", "") in data.columns for col in deparse_vcov
        ), "vcov dict value must be a column in the data"

        assert len(deparse_vcov) <= 2, "not more than twoway clustering is supported"

    if isinstance(vcov, list):
        assert all(isinstance(v, str) for v in vcov), "vcov list must contain strings"
        assert all(
            v in data.columns for v in vcov
        ), "vcov list must contain columns in the data"
    if isinstance(vcov, str):
        assert vcov in [
            "iid",
            "hetero",
            "HC1",
            "HC2",
            "HC3",
        ], "vcov string must be iid, hetero, HC1, HC2, or HC3"


def _deparse_vcov_input(vcov, has_fixef, is_iv):
    """
    Deparse the vcov argument passed to the Feols class.

    Parameters
    ----------
    vcov : dict, str, list
        The vcov argument passed to the Feols class.
    has_fixef : bool
        Whether the regression has fixed effects.
    is_iv : bool
        Whether the regression is an IV regression.

    Returns
    -------
    vcov_type : str
        The type of vcov to be used. Either "iid", "hetero", or "CRV".
    vcov_type_detail : str or list
        The type of vcov to be used, with more detail. Options include "iid",
        "hetero", "HC1", "HC2", "HC3", "CRV1", or "CRV3".
    is_clustered : bool
        Indicates whether the vcov is clustered.
    clustervar : str
        The name of the cluster variable.
    """
    if isinstance(vcov, dict):
        vcov_type_detail = list(vcov.keys())[0]
        deparse_vcov = list(vcov.values())[0].split("+")
        if isinstance(deparse_vcov, str):
            deparse_vcov = [deparse_vcov]
        deparse_vcov = [x.replace(" ", "") for x in deparse_vcov]
    elif isinstance(vcov, (list, str)):
        vcov_type_detail = vcov
    else:
        assert False, "arg vcov needs to be a dict, string or list"

    if vcov_type_detail == "iid":
        vcov_type = "iid"
        is_clustered = False
    elif vcov_type_detail in ["hetero", "HC1", "HC2", "HC3"]:
        vcov_type = "hetero"
        is_clustered = False
        if vcov_type_detail in ["HC2", "HC3"]:
            if has_fixef:
                raise VcovTypeNotSupportedError(
                    "HC2 and HC3 inference types are not supported for regressions with fixed effects."
                )
            if is_iv:
                raise VcovTypeNotSupportedError(
                    "HC2 and HC3 inference types are not supported for IV regressions."
                )
    elif vcov_type_detail in ["CRV1", "CRV3"]:
        vcov_type = "CRV"
        is_clustered = True

    clustervar = deparse_vcov if is_clustered else None

    return vcov_type, vcov_type_detail, is_clustered, clustervar


def _feols_input_checks(Y, X, weights):
    """
    Perform basic checks on the input matrices Y and X for the FEOLS.

    Parameters
    ----------
    Y : np.ndarray
        FEOLS input matrix Y.
    X : np.ndarray
        FEOLS input matrix X.

    Returns
    -------
    None
    """
    if not isinstance(Y, (np.ndarray)):
        raise TypeError("Y must be a numpy array.")
    if not isinstance(X, (np.ndarray)):
        raise TypeError("X must be a numpy array.")
    if not isinstance(weights, (np.ndarray)):
        raise TypeError("weights must be a numpy array.")

    if Y.ndim != 2:
        raise ValueError("Y must be a 2D array")
    if X.ndim != 2:
        raise ValueError("X must be a 2D array")
    if weights.ndim != 2:
        raise ValueError("weights must be a 2D array")


def _get_vcov_type(vcov, fval):
    """
    Get variance-covariance matrix type.

    Passes the specified vcov type and sets the default vcov type based on the
    inclusion of fixed effects in the model.

    Parameters
    ----------
    vcov : str
        The specified vcov type.
    fval : str
        The specified fixed effects, formatted as a string (e.g., "X1+X2").

    Returns
    -------
    vcov_type : str
        The specified or default vcov type. Defaults to 'iid' if no fixed effect
        is included in the model, and 'CRV1' clustered by the first fixed effect
        if a fixed effect is included.
    """
    if vcov is None:
        # iid if no fixed effects
        if fval == "0":
            vcov_type = "iid"
        else:
            # CRV1 inference, clustered by first fixed effect
            first_fe = fval.split("+")[0]
            vcov_type = {"CRV1": first_fe}
    else:
        vcov_type = vcov

    return vcov_type


def _drop_multicollinear_variables(
    X: np.ndarray, names: list[str], collin_tol: float
) -> None:
    """
    Check for multicollinearity in the design matrices X and Z.

    Parameters
    ----------
    X : numpy.ndarray
        The design matrix X.
    names : list[str]
        The names of the coefficients.
    collin_tol : float
        The tolerance level for the multicollinearity check.

    Returns
    -------
    Xd : numpy.ndarray
        The design matrix X after checking for multicollinearity.
    names : list[str]
        The names of the coefficients, excluding those identified as collinear.
    collin_vars : list[str]
        The collinear variables identified during the check.
    collin_index : numpy.ndarray
        Logical array, where True indicates that the variable is collinear.
    """
    # TODO: avoid doing this computation twice, e.g. compute tXXinv here as fixest does

    tXX = X.T @ X
    res = _find_collinear_variables(tXX, collin_tol)

    collin_vars = None
    collin_index = None

    if res["all_removed"]:
        raise ValueError(
            """
            All variables are collinear. Maybe your model specification introduces multicollinearity? If not, please reach out to the package authors!.
            """
        )

    if res["n_excl"] > 0:
        names = np.array(names)
        collin_vars = names[res["id_excl"]]
        warnings.warn(
            f"""
            The following variables are collinear: {collin_vars}.
            The variables are dropped from the model.
            """
        )

        X = np.delete(X, res["id_excl"], axis=1)
        names = np.delete(names, res["id_excl"])
        names = names.tolist()
        collin_index = res["id_excl"]

    return X, names, collin_vars, collin_index


def _find_collinear_variables(X, tol=1e-10):
    """
    Detect multicollinear variables.

    Detect multicollinear variables, replicating Laurent Berge's C++ implementation
    from the fixest package. See the fixest repo [here](https://github.com/lrberge/fixest/blob/a4d1a9bea20aa7ab7ab0e0f1d2047d8097971ad7/src/lm_related.cpp#L130)

    Parameters
    ----------
    X : numpy.ndarray
        A symmetric matrix X used to check for multicollinearity.
    tol : float
        The tolerance level for the multicollinearity check.

    Returns
    -------
    res : dict
        A dictionary containing:
        - id_excl (numpy.ndarray): A boolean array, where True indicates a collinear
        variable.
        - n_excl (int): The number of collinear variables.
        - all_removed (bool): True if all variables are identified as collinear.
    """
    res = {}
    K = X.shape[1]
    R = np.zeros((K, K))
    id_excl = np.zeros(K, dtype=bool)
    n_excl = 0
    min_norm = X[0, 0]

    for j in range(K):
        R_jj = X[j, j]
        for k in range(j):
            if id_excl[k]:
                continue
            R_jj -= R[k, j] * R[k, j]

        if R_jj < tol:
            n_excl += 1
            id_excl[j] = True

            if n_excl == K:
                res["all_removed"] = True
                return res

            continue

        if min_norm > R_jj:
            min_norm = R_jj

        R_jj = np.sqrt(R_jj)
        R[j, j] = R_jj

        for i in range(j + 1, K):
            value = X[i, j]
            for k in range(j):
                if id_excl[k]:
                    continue
                value -= R[k, i] * R[k, j]
            R[j, i] = value / R_jj

    res["id_excl"] = id_excl
    res["n_excl"] = n_excl
    res["all_removed"] = False

    return res


# CODE from Styfen Schaer (@styfenschaer)
@nb.njit(parallel=False)
def bucket_argsort(arr: np.ndarray) -> tuple[np.ndarray, np.ndarray]:
    """
    Sorts the input array using the bucket sort algorithm.

    Parameters
    ----------
    arr : array_like
        An array_like object that needs to be sorted.

    Returns
    -------
    array_like
        A sorted copy of the input array.

    Raises
    ------
    ValueError
        If the input is not an array_like object.

    Notes
    -----
    The bucket sort algorithm works by distributing the elements of an array
    into a number of buckets. Each bucket is then sorted individually, either
    using a different sorting algorithm, or by recursively applying the bucket
    sorting algorithm.
    """
    counts = np.zeros(arr.max() + 1, dtype=np.uint32)
    for i in range(arr.size):
        counts[arr[i]] += 1

    locs = np.empty(counts.size + 1, dtype=np.uint32)
    locs[0] = 0
    pos = np.empty(counts.size, dtype=np.uint32)
    for i in range(counts.size):
        locs[i + 1] = locs[i] + counts[i]
        pos[i] = locs[i]

    args = np.empty(arr.size, dtype=np.uint32)
    for i in range(arr.size):
        e = arr[i]
        args[pos[e]] = i
        pos[e] += 1

    return args, locs


# CODE from Styfen Schaer (@styfenschaer)
@nb.njit(parallel=False)
def _crv1_meat_loop(
    _Z: np.ndarray,
    weighted_uhat: np.ndarray,
    clustid: np.ndarray,
    cluster_col: np.ndarray,
) -> np.ndarray:
    k = _Z.shape[1]
    dtype = _Z.dtype
    meat = np.zeros((k, k), dtype=dtype)

    g_indices, g_locs = bucket_argsort(cluster_col)

    score_g = np.empty((k, 1), dtype=dtype)
    meat_i = np.empty((k, k), dtype=dtype)

    for i in range(clustid.size):
        g = clustid[i]
        start = g_locs[g]
        end = g_locs[g + 1]
        g_index = g_indices[start:end]

        Zg = _Z[g_index]
        ug = weighted_uhat[g_index]

        np.dot(Zg.T, ug, out=score_g)
        np.outer(score_g, score_g, out=meat_i)
        meat += meat_i

    return meat<|MERGE_RESOLUTION|>--- conflicted
+++ resolved
@@ -11,11 +11,9 @@
 from scipy.sparse.linalg import spsolve
 from scipy.stats import f, norm, t
 
-<<<<<<< HEAD
-from pyfixest.utils import get_ssc, simultaneous_crit_val
-=======
-from pyfixest.dev_utils import DataFrameType, _polars_to_pandas
->>>>>>> 2f91313b
+from pyfixest.dev_utils import simultaneous_crit_val
+from pyfixest.utils import DataFrameType, _polars_to_pandas
+
 from pyfixest.exceptions import (
     NanInClusterVarError,
     VcovTypeNotSupportedError,
