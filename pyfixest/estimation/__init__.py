--- conflicted
+++ resolved
@@ -31,7 +31,6 @@
 )
 
 __all__ = [
-<<<<<<< HEAD
     "feols",
     "fepois",
     "bonferroni",
@@ -40,9 +39,7 @@
     "demean",
     "detect_singletons",
     "model_matrix_fixest",
-=======
     "Feiv",
->>>>>>> ce4efd37
     "Feols",
     "Fepois",
     "FixestMulti",
