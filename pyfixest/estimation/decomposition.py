import itertools
import warnings
from dataclasses import dataclass, field
from typing import Any, Optional, Union

import numpy as np
import pandas as pd
from joblib import Parallel, delayed
from numpy.typing import NDArray
from scipy.sparse import diags, hstack, spmatrix, vstack
from scipy.sparse.linalg import lsqr
from tqdm import tqdm

# Panel name mappings for consistent API
PANEL_ALIASES = {
    "levels": "Levels (units)",
    "share_full": "Share of Full Effect",
    "share_explained": "Share of Explained Effect",
}


@dataclass
class GelbachResults:
    """Container for all Gelbach decomposition results."""

    direct_effect: float
    full_effect: float
    explained_effect: float
    unexplained_effect: float
    mediator_effects: dict[str, float]

    def __post_init__(self):
        """Validate that explained_effect equals sum of mediator effects."""
        computed_explained = sum(self.mediator_effects.values())
        if not np.isclose(self.explained_effect, computed_explained, atol=1e-10):
            raise ValueError(
                f"Explained effect {self.explained_effect} != sum of mediators {computed_explained}"
            )

    @property
    def absolute(self) -> dict[str, float]:
        """Absolute levels (backward compatibility with contribution_dict)."""
        return {
            "direct_effect": self.direct_effect,
            "full_effect": self.full_effect,
            "explained_effect": self.explained_effect,
            "unexplained_effect": self.unexplained_effect,
            **self.mediator_effects,
        }

    @property
    def relative_to_explained(self) -> dict[str, float]:
        """Relative to explained effect (backward compatibility)."""
        if self.explained_effect == 0:
            return {name: np.nan for name in self.absolute}
        return {
            name: value / self.explained_effect for name, value in self.absolute.items()
        }

    @property
    def relative_to_direct(self) -> dict[str, float]:
        """Relative to direct effect (backward compatibility)."""
        if self.direct_effect == 0:
            return {name: np.nan for name in self.absolute}
        return {
            name: value / self.direct_effect for name, value in self.absolute.items()
        }

    @property
    def all_effect_names(self) -> list[str]:
        """All effect names (core + mediators)."""
        return list(self.absolute.keys())

    def to_dict(self, relative_to: Optional[str] = None) -> dict[str, float]:
        """
        Convert to dictionary format.

        Parameters
        ----------
        relative_to : str, optional
            If None, returns absolute values.
            If "explained", returns values relative to explained effect.
            If "direct", returns values relative to direct effect.
        """
        if relative_to is None:
            return self.absolute
        elif relative_to == "explained":
            return self.relative_to_explained
        elif relative_to == "direct":
            return self.relative_to_direct
        else:
            raise ValueError(
                f"relative_to must be None, 'explained', or 'direct'. Got {relative_to}"
            )


@dataclass
class GelbachDecomposition:
    """
    Gelbach Decomposition (equivalent to a Linear Mediation Model).

    Implements the Gelbach (2016) decomposition method to decompose the effect of a
    focal variable into explained and unexplained components. The method
    compares coefficients from a "short" regression (outcome on treatment) with a
    "long" regression (outcome on focal variable plus covariates).

    Initial implementation by Apoorva Lal at
    https://gist.github.com/apoorvalal/e7dc9f3e52dcd9d51854b28b3e8a7ba4.


    This class performs the statistical decomposition and provides methods for
    summarizing and displaying results via `tidy()`, `summary()`, and `etable()`.

    Parameters
    ----------
    decomp_var : str
        The focal variable whose effect is to be decomposed.
    coefnames : list[str]
        Names of all coefficients in the regression model.
    depvarname : str
        Name of the dependent variable.
    nthreads : int, optional
        Number of threads for bootstrap inference, by default -1 (use all available).
    x1_vars : list[str], optional
        Additional variables to include in both short and long regressions, by default None.
    cluster_df : pd.Series, optional
        Cluster variable for bootstrap inference, by default None.
    combine_covariates : dict[str, list[str]], optional
        Dictionary grouping mediator variables for analysis, by default None.
    agg_first : bool, optional
        Whether to use aggregate-first algorithm for high-dimensional mediators, by default False.
    only_coef : bool, optional
        If True, skip bootstrap inference and only compute point estimates, by default True.
    atol : float, optional
        Absolute tolerance for linear solver, by default None.
    btol : float, optional
        Relative tolerance for linear solver, by default None.

    Attributes
    ----------
    results : GelbachResults
        Container with all decomposition results including direct, indirect, and total effects.
        Provides access to absolute effects and relative effects via properties.

    References
    ----------
    Gelbach, J. B. (2016). When do covariates matter? And which ones, and how much?
    Journal of Labor Economics, 34(2), 509-543.

    """

    # Core parameters
    decomp_var: str
    coefnames: list[str]
    depvarname: str
    nthreads: int = -1
    x1_vars: Optional[list[str]] = None
    cluster_df: Optional[pd.Series] = None
    combine_covariates: Optional[dict[str, list[str]]] = None
    agg_first: Optional[bool] = False
    only_coef: bool = True
    atol: Optional[float] = None
    btol: Optional[float] = None

    # Define attributes initialized post-creation
    cluster_dict: Optional[dict[Any, Any]] = field(init=False, default=None)
    unique_clusters: Optional[np.ndarray] = field(init=False, default=None)
    mask: np.ndarray = field(init=False)
    mediator_names: list[str] = field(init=False)
    X_dict: dict[Any, Any] = field(init=False, default_factory=dict)
    X1_dict: dict[Any, Any] = field(init=False, default_factory=dict)
    X2_dict: dict[Any, Any] = field(init=False, default_factory=dict)
    Y_dict: dict[Any, Any] = field(init=False, default_factory=dict)

    def __post_init__(self):
        x1_variables = (
            [self.decomp_var]
            if self.x1_vars is None
            else [self.decomp_var, *self.x1_vars]
        )

        # build index for all variables in X1: decomp_var, x1_vars
        x1_indices = [self.coefnames.index(var) for var in x1_variables]
        self.mask = np.ones(len(self.coefnames), dtype=bool)
        self.mask[x1_indices] = False

        self.mediator_names = [
            name for name in self.coefnames if self.mask[self.coefnames.index(name)]
        ]

        # Handle clustering setup if cluster_df is provided
        if self.cluster_df is not None and not self.only_coef:
            self.unique_clusters = self.cluster_df.unique()
            self.cluster_dict = {
                cluster: self.cluster_df[self.cluster_df == cluster].index
                for cluster in self.unique_clusters
            }
        else:
            self.unique_clusters = None
            self.cluster_dict = None

        if self.combine_covariates is None:
            self.combine_covariates_dict = {
                x: [x] for x in self.mediator_names if x != "Intercept"
            }
        else:
            self.combine_covariates_dict = self.combine_covariates

        if self.combine_covariates is not None and not self.agg_first:
            warnings.warn(
                "You have provided combine_covariates, but agg_first is False. We recommend setting agg_first=True as this might massively decrease the computation time (in particular when boostrapping CIs)."
            )

        self._check_covariates()
        self._check_combine_covariates()

    def _check_covariates(self):
        if self.decomp_var not in self.coefnames:
            raise ValueError(
                f"The decomposition variable '{self.decomp_var}' is not in the coefficient names."
            )
        if self.x1_vars is not None:
            for var in self.x1_vars:
                if var not in self.coefnames:
                    raise ValueError(
                        f"The variable '{var}' is not in the coefficient names."
                    )
        if self.x1_vars is not None and self.decomp_var in self.x1_vars:
            raise ValueError(
                f"The decomposition variable '{self.decomp_var}' cannot be included in the x1_vars argument."
            )

        # Check x1_vars don't overlap with combine_covariates keys
        if self.x1_vars is not None and self.combine_covariates is not None:
            combine_values = set(
                list(itertools.chain.from_iterable(self.combine_covariates.values()))
            )
            x1_set = set(self.x1_vars)
            overlap = x1_set & combine_values
            if overlap:
                raise ValueError(
                    f"Variables {sorted(overlap)} cannot be in both x1_vars and combine_covariates keys."
                )

    def _check_combine_covariates(self):
        # Check that each value in self.combine_covariates_dict is in self.mediator_names
        for _, values in self.combine_covariates_dict.items():
            if not isinstance(values, list):
                raise TypeError("Values in combine_covariates_dict must be lists.")
            for v in values:
                if v not in self.mediator_names:
                    raise ValueError(
                        f"The variable '{v}' is not in the mediator names."
                    )

        # Check for overlap in values between different keys
        all_values = {
            k: set([v] if isinstance(v, str) else v)
            for k, v in self.combine_covariates_dict.items()
        }
        for key1, values1 in all_values.items():
            for key2, values2 in all_values.items():
                if key1 != key2 and values1 & values2:
                    overlap = values1 & values2
                    raise ValueError(
                        f"Variables {overlap} are in both '{key1}' and '{key2}' groups."
                    )

    def fit(
        self,
        X: spmatrix,
        Y: np.ndarray,
        weights: Optional[np.ndarray] = None,
        store: bool = True,
    ):
        "Fit Linear Mediation Model."
        if store:
            self.X = X
            self.Y = Y

            self.X1 = self.X[:, ~self.mask]
            self.X1 = hstack([np.ones((self.X1.shape[0], 1)), self.X1])
            self.X2 = self.X[:, self.mask]

            if weights is not None:
                weights_sqrt = np.sqrt(weights.flatten())
                S = diags(weights_sqrt, 0)
                self.X = S @ self.X
                self.X1 = S @ self.X1
                self.X2 = S @ self.X2
                self.Y = self.Y * weights_sqrt
                # treat weights as frequency weights
                N = np.sum(weights)
                if N.is_integer():
                    self.N = int(N)
                else:
                    raise ValueError(
                        "The sum of weights is not an integer, which is not supported with frequency weights."
                    )
            else:
                self.N = X.shape[0]

            self.names_X1 = ["Intercept", self.decomp_var]
            if self.x1_vars is not None:
                self.names_X1 += self.x1_vars
            self.names_X = list(self.coefnames)
            self.decomp_var_in_X1_idx = self.names_X1.index(self.decomp_var)
            self.decomp_var_in_X_idx = self.names_X.index(self.decomp_var)

            results = self.compute_gelbach(
                X1=self.X1,
                X2=self.X2,
                Y=self.Y,
                X=self.X,
                agg_first=self.agg_first,
            )

            (
                self.direct_effect,
                self.beta_full,
                self.beta2,
                self.results,
            ) = results

            # Prepare cluster bootstrap if relevant
            self.X_dict = {}
            self.Y_dict = {}

            if self.unique_clusters is not None and not self.only_coef:
                for g in self.unique_clusters:
                    cluster_idx = np.where(self.cluster_df == g)[0]
                    self.X_dict[g] = self.X[cluster_idx]
                    self.Y_dict[g] = self.Y[cluster_idx]

            return self.results

        else:
            # need to compute X1, X2 in bootstrap sample

            X1 = hstack([np.ones((X.shape[0], 1)), X[:, ~self.mask]])
            X2 = X[:, self.mask]

            results = self.compute_gelbach(
                X1=X1,
                X2=X2,
                Y=Y,
                X=X,
                agg_first=self.agg_first,
            )

            (
                _,
                _,
                _,
                bootstrap_results,
            ) = results

            return bootstrap_results

    def bootstrap(self, rng: np.random.Generator, B: int = 1_000, alpha: float = 0.05):
        "Bootstrap Confidence Intervals for Total, Mediated and Direct Effects."
        self.alpha = alpha
        self.B = B

        # convert to csr for easier vstacking
        if self.unique_clusters is not None:
            self.X_dict = {g: self.X_dict[g].tocsr() for g in self.X_dict}

        _bootstrapped = Parallel(n_jobs=self.nthreads)(
            delayed(self._bootstrap)(rng=rng) for _ in tqdm(range(B))
        )

        # unpack
        (
            self._bootstrap_absolute_df,
            self._bootstrap_relative_explained_df,
            self._bootstrap_relative_direct_df,
        ) = self._unpack_bootstrap_results(_bootstrapped)

        # compute ci
        self._absolute_ci = self._compute_ci(self._bootstrap_absolute_df, alpha)
        self._relative_explained_ci = self._compute_ci(
            self._bootstrap_relative_explained_df, alpha
        )
        self._relative_direct_ci = self._compute_ci(
            self._bootstrap_relative_direct_df, alpha
        )

    def _compute_ci(self, bootstrap_df: pd.DataFrame, alpha: float) -> pd.DataFrame:
        """Compute confidence intervals from bootstrap DataFrame.

        Parameters
        ----------
        bootstrap_df : pd.DataFrame
            DataFrame with bootstrap replications (rows) and effects (columns).
        alpha : float
            Significance level for confidence intervals.

        Returns
        -------
        pd.DataFrame
            DataFrame with ci_lower and ci_upper columns.
        """
        ci_df = pd.DataFrame(
            {
                "ci_lower": np.percentile(bootstrap_df, 100 * (alpha / 2), axis=0),
                "ci_upper": np.percentile(bootstrap_df, 100 * (1 - alpha / 2), axis=0),
            },
            index=bootstrap_df.columns,
        )
        return ci_df.astype(float)

    def _unpack_bootstrap_results(
        self, bootstrapped: list
    ) -> tuple[pd.DataFrame, pd.DataFrame, pd.DataFrame]:
        """Unpack bootstrap results into DataFrames for different effect types.

        Parameters
        ----------
        bootstrapped : list
            List of GelbachResults from bootstrap iterations.

        Returns
        -------
        tuple[pd.DataFrame, pd.DataFrame, pd.DataFrame]
            DataFrames for absolute, relative_to_explained, and relative_to_direct effects.
        """
        absolute_df = pd.DataFrame([res.absolute for res in bootstrapped])
        relative_explained_df = pd.DataFrame(
            [res.relative_to_explained for res in bootstrapped]
        )
        relative_direct_df = pd.DataFrame(
            [res.relative_to_direct for res in bootstrapped]
        )
        return absolute_df, relative_explained_df, relative_direct_df

    def _bootstrap(self, rng: np.random.Generator):
        "Run a single bootstrap iteration."
        if self.unique_clusters is not None:
            idx_clusters = rng.choice(
                self.unique_clusters, len(self.unique_clusters), replace=True
            ).tolist()

            X = vstack([self.X_dict[g].tocsr() for g in idx_clusters])
            Y = np.concatenate([self.Y_dict[g] for g in idx_clusters])

        else:
            idx_rows: NDArray[np.int_] = rng.choice(self.N, self.N)
            X = self.X.tocsr()[idx_rows, :]
            Y = self.Y[idx_rows]

        return self.fit(X=X, Y=Y, store=False)

    def compute_gelbach(
        self,
        X1: spmatrix,
        X2: spmatrix,
        Y: np.ndarray,
        X: spmatrix,
        agg_first: Optional[bool],
    ) -> tuple[
        np.ndarray,
        np.ndarray,
        np.ndarray,
        GelbachResults,
    ]:
        "Run the Gelbach decomposition."
        N = X1.shape[0]

        # Compute direct effect
        direct_effect = lsqr(X1, Y, atol=self.atol, btol=self.btol)[0]
        direct_effect_array = np.array([direct_effect[self.decomp_var_in_X1_idx]])

        # Compute beta_full and beta2
        beta_full = lsqr(X, Y, atol=self.atol, btol=self.btol)[0]
        beta2 = beta_full[self.mask]

        mediator_effects = {}

        if agg_first:
            # Compute H and Hg
            H = X2.multiply(beta2).tocsc()  # csc better for slicing columns than csr
            Hg = np.zeros((N, len(self.combine_covariates_dict)))

            for i, (_, covariates) in enumerate(self.combine_covariates_dict.items()):
                variable_idx = [self.mediator_names.index(cov) for cov in covariates]
                Hg[:, i] = np.sum(H[:, variable_idx], axis=1).flatten()

            # Compute delta
            delta = np.array(
                [
                    lsqr(X1, Hg[:, j])[0][self.decomp_var_in_X1_idx]
                    for j in range(Hg.shape[1])
                ]
            )

            for i, (name, _) in enumerate(self.combine_covariates_dict.items()):
                mediator_effects[name] = float(delta[i])
        else:
            gamma = np.array(
                [
                    lsqr(X1, X2[:, j].toarray().flatten())[0][self.decomp_var_in_X1_idx]
                    for j in range(X2.shape[1])
                ]
            )

            delta = gamma * beta2

            for name, covariates in self.combine_covariates_dict.items():
                variable_idx = [self.mediator_names.index(cov) for cov in covariates]
                mediator_effects[name] = float(np.sum(delta[variable_idx]))

        direct_effect = float(direct_effect_array[0])
        full_effect = float(beta_full[self.decomp_var_in_X_idx])
        explained_effect = sum(mediator_effects.values())
        unexplained_effect = direct_effect - explained_effect

        gelbach_results = GelbachResults(
            direct_effect=direct_effect,
            full_effect=full_effect,
            explained_effect=explained_effect,
            unexplained_effect=unexplained_effect,
            mediator_effects=mediator_effects,
        )

        results = (
            direct_effect_array,
            beta_full,
            beta2,
            gelbach_results,
        )

        return results

    def _dict_to_df(self, data: dict[str, float]) -> pd.DataFrame:
        """Convert a mapping of effects to a tidy 2-column DataFrame.

        Returns a DataFrame with index 'effect' and a single column 'coefficients'.
        """
        return pd.DataFrame(
            list(data.items()), columns=["effect", "coefficients"]
        ).set_index("effect")

    def tidy(self, alpha: float = 0.05, panels: str = "all") -> pd.DataFrame:
        """
        Tidy the Gelbach decomposition output into a DataFrame.

        Return a tidy pd.DataFrame with the decomposition results, including
        point estimates and confidence intervals.

        Parameters
        ----------
        alpha : float, optional
            The significance level for the confidence intervals, by default 0.05.
            Computes a 95% confidence interval when alpha = 0.05.
        panels : str, optional
            Which panels to include. One of 'all', 'levels', 'share_explained',
            'share_full', by default "all". Also accepts full names for backward compatibility.

        Returns
        -------
        pd.DataFrame
            A tidy DataFrame with the decomposition results.
        """
        absolute_df = self._dict_to_df(self.results.absolute)
        relative_explained_df = self._dict_to_df(self.results.relative_to_explained)
        relative_direct_df = self._dict_to_df(self.results.relative_to_direct)

        if not self.only_coef:
            absolute_df = pd.concat([absolute_df, self._absolute_ci], axis=1)
            relative_explained_df = pd.concat(
                [relative_explained_df, self._relative_explained_ci],
                axis=1,
            )
            relative_direct_df = pd.concat(
                [relative_direct_df, self._relative_direct_ci], axis=1
            )

        absolute_df["panels"] = np.repeat("Levels (units)", len(absolute_df))
        relative_explained_df["panels"] = np.repeat(
            "Share of Explained Effect", len(relative_explained_df)
        )
        relative_direct_df["panels"] = np.repeat(
            "Share of Full Effect", len(relative_direct_df)
        )

        normalized_panels = PANEL_ALIASES.get(panels, panels)

        if panels == "all":
            return pd.concat(
                [
                    absolute_df,
                    relative_direct_df,
                    relative_explained_df,
                ],
                axis=0,
            )
        elif normalized_panels == "Levels (units)":
            return absolute_df
        elif normalized_panels == "Share of Explained Effect":
            return relative_explained_df
        elif normalized_panels == "Share of Full Effect":
            return relative_direct_df
        else:
            valid_options = ["all", *PANEL_ALIASES.keys(), *PANEL_ALIASES.values()]
            raise ValueError(
                f"The 'panels' parameter must be one of {valid_options}. Got '{panels}'."
            )

    def _build_panel_summary(
        self, panel_df: pd.DataFrame, panel_name: str, digits: int
    ) -> pd.DataFrame:
        """Build summary DataFrame for a single panel."""
        summary_data = {}

        summary_data[self.decomp_var] = self._format_main_effects_row(panel_df, digits)

        if not self.only_coef:
            summary_data[f"{self.decomp_var}_ci"] = self._format_main_effects_ci_row(
                panel_df, digits
            )

        for mediator in self.combine_covariates_dict:
            if mediator in panel_df.index:
                summary_data[mediator] = self._format_mediator_row(
                    panel_df, mediator, digits
                )
                if not self.only_coef and "ci_lower" in panel_df.columns:
                    summary_data[f"{mediator}_ci"] = self._format_mediator_ci_row(
                        panel_df, mediator, digits
                    )

        summary_data = self._apply_panel_specific_rules(summary_data, panel_name)

        return self._convert_to_dataframe(summary_data)

    def _format_main_effects_row(
        self, panel_df: pd.DataFrame, digits: int
    ) -> dict[str, str]:
        """Format the main decomp_var effects row."""
        return {
            effect: self._format_effect_value(panel_df, effect, digits)
            for effect in ["direct_effect", "full_effect", "explained_effect"]
        }

    def _format_main_effects_ci_row(
        self, panel_df: pd.DataFrame, digits: int
    ) -> dict[str, str]:
        """Format the CI row for main effects."""
        return {
            effect: self._format_ci_value(panel_df, effect, digits)
            for effect in ["direct_effect", "full_effect", "explained_effect"]
        }

    def _format_mediator_row(
        self, panel_df: pd.DataFrame, mediator: str, digits: int
    ) -> dict[str, str]:
        """Format a mediator effects row."""
        coef = panel_df.loc[mediator, "coefficients"]
        return {
            "direct_effect": "-",
            "full_effect": "-",
            "explained_effect": f"{coef:.{digits}f}",
        }

    def _format_mediator_ci_row(
        self, panel_df: pd.DataFrame, mediator: str, digits: int
    ) -> dict[str, str]:
        """Format a mediator CI row."""
        ci_str = self._format_ci_value(panel_df, mediator, digits)
        return {
            "direct_effect": "-",
            "full_effect": "-",
            "explained_effect": ci_str,
        }

    def _format_effect_value(
        self, panel_df: pd.DataFrame, effect: str, digits: int
    ) -> str:
        """Format a single effect value."""
        if effect in panel_df.index:
            coef = panel_df.loc[effect, "coefficients"]
            return f"{coef:.{digits}f}"
        return "-"

    def _format_ci_value(self, panel_df: pd.DataFrame, effect: str, digits: int) -> str:
        """Format a confidence interval value."""
        if (
            effect in panel_df.index
            and not self.only_coef
            and "ci_lower" in panel_df.columns
        ):
            ci_lower = panel_df.loc[effect, "ci_lower"]
            ci_upper = panel_df.loc[effect, "ci_upper"]
            return f"[{ci_lower:.{digits}f}, {ci_upper:.{digits}f}]"
        return "-"

    def _apply_panel_specific_rules(self, summary_data: dict, panel_name: str) -> dict:
        """Apply panel-specific formatting rules."""
        if panel_name == "Share of Full Effect" and not self.only_coef:
            # Don't print CIs as they are [1,1]
            summary_data[f"{self.decomp_var}_ci"]["direct_effect"] = "-"
        elif panel_name == "Share of Explained Effect":
            summary_data[self.decomp_var]["direct_effect"] = "-"
            summary_data[self.decomp_var]["full_effect"] = "-"
            # Remove CIs entirely
            if not self.only_coef:
                summary_data.pop(f"{self.decomp_var}_ci", None)

        return summary_data

    def _convert_to_dataframe(self, summary_data: dict) -> pd.DataFrame:
        """Convert summary data dict to DataFrame with proper formatting."""
        df = pd.DataFrame(summary_data).T
        df.columns = ["direct_effect", "full_effect", "explained_effect"]

        # Clean up CI row names
        df.index = pd.Index(["" if name.endswith("_ci") else name for name in df.index])

        return df

    def etable(
        self,
        panels: str = "all",
        caption: Optional[str] = None,
        column_heads: Optional[list[str]] = None,
        panel_heads: Optional[list[str]] = None,
        rgroup_sep: Optional[str] = None,
        add_notes: Optional[str] = None,
        **kwargs,
    ) -> Union[pd.DataFrame, str, None]:
        """
        Generate a table summarizing the Gelbach decomposition results.

        Supports various output formats including html (via great tables), markdown, and LaTeX.

        Parameters
        ----------
        panels : str, optional
            Which panels to include. One of 'all', 'levels', 'share_full', 'share_explained'.
        caption : str, optional
            Caption for the table, by default None.
        column_heads : list[str], optional
            Column names for the table. Must be length 3 if provided, by default None.
        panel_heads : list[str], optional
            Custom names for the panel sections. Length must match number of panels shown, by default None.
        rgroup_sep : str, optional
            Row group separator style. Options: 'tb', 't', 'b', '', by default "t".
        add_notes : str, optional
            Additional notes to append to the table, by default None.
        **kwargs : dict, optional
            Additional arguments passed to maketables.MTable (type, digits, etc.).

        Returns
        -------
        Union[pd.DataFrame, str, None]
            Formatted table. Type depends on output format specified in kwargs.

        Examples
        --------
        ```{python}
        import pyfixest as pf
        data = pf.gelbach_data(nobs=500)
        fit = pf.feols("y ~ x1 + x21 + x22 + x23", data=data)
        gb = fit.decompose(decomp_var = "x1", x1_vars = ["x21"],reps = 10, nthreads = 1)
        gb.etable()
        ```

        We can change the column headers:

        ```{python}
        gb.etable(column_heads = ["Full Difference", "Unexplained Difference", "Explained Difference"])
        """
        from maketables import MTable

        if column_heads is not None and len(column_heads) != 3:
            raise ValueError("The 'column_heads' parameter must be a list of length 3.")

        panels_arg_to_label = PANEL_ALIASES

        if panels == "all":
            panel_list = [
                "Levels (units)",
                "Share of Full Effect",
                "Share of Explained Effect",
            ]
        else:
            panel_list = (
                [panels_arg_to_label[panels]]
                if isinstance(panels, str)
                else [panels_arg_to_label[panel] for panel in panels]
            )

        for panel in panel_list:
            if panel not in [
                "Levels (units)",
                "Share of Full Effect",
                "Share of Explained Effect",
            ]:
                raise ValueError(
                    f"The 'panels' parameter must be one of 'Levels (units)', 'Share of Full Effect', 'Share of Explained Effect'. Got '{panel}'."
                )

        if panel_heads is not None and len(panel_heads) != len(panel_list):
            raise ValueError(
                f"The 'panel_heads' parameter must have length {len(panel_list)} to match the number of panels panels. Got {len(panel_heads)}."
            )

        # Build formatted DataFrame directly
        digits = kwargs.get("digits", 3)  # Default to 3 if not specified
        df = self.tidy(panels="all").round(digits)
        panels_to_include = df["panels"].unique()

        results = {}
        for panel_name in panels_to_include:
            panel_df = df[df["panels"] == panel_name].copy()
            results[panel_name] = self._build_panel_summary(
                panel_df, panel_name, digits
            )

        res = pd.concat(results, axis=0)

        if isinstance(res.index, pd.MultiIndex):
            mask = res.index.get_level_values(0).isin(panel_list)
            res_sub = res.loc[mask, :]
        else:
            res_sub = res

        if self.x1_vars is not None:
            default_model_notes = [
                f"Col 1: Adjusted Difference (by {'+'.join(self.x1_vars)}) - Coefficient on {self.decomp_var} in short regression.",
                f"Col 2: Adjusted Difference - Coefficient on {self.decomp_var} in long regression.",
                f"Col 3: Explained Difference - Difference in coefficients of {self.decomp_var} in short and long regression.",
            ]

        else:
            default_model_notes = [
                f"Col 1: Raw Difference - Coefficient on {self.decomp_var} in short regression .",
                f"Col 2: Adjusted Difference - Coefficient on {self.decomp_var} in long regression.",
                f"Col 3: Explained Difference - Difference in coefficients of {self.decomp_var} in short and long regression.",
            ]

        panel_num = 0
        if "Levels (units)" in panel_list:
            panel_num += 1
            default_model_notes.append(f"Panel {panel_num}: Levels (units).")
        if "Share of Full Effect" in panel_list:
            panel_num += 1
            default_model_notes.append(
                f"Panel {panel_num}: Share of Full Effect: Levels normalized by coefficient of the short regression."
            )
        if "Share of Explained Effect" in panel_list:
            panel_num += 1
            default_model_notes.append(
                f"Panel {panel_num}: Share of Explained Effect: Levels normalized by coefficient of the long regression."
            )

        default_model_heads = [
            "Initial Difference",
            "Adjusted Difference",
            "Explained Difference",
        ]

        res_sub.columns = (
            column_heads if column_heads is not None else default_model_heads
        )

        if panel_heads is not None and isinstance(res_sub.index, pd.MultiIndex):
            panel_mapping = {
                panel_list[i]: panel_heads[i] for i in range(len(panel_list))
            }

            new_index_level_0 = [
                panel_mapping.get(x, x) for x in res_sub.index.get_level_values(0)
            ]
            new_index = pd.MultiIndex.from_arrays(
                [new_index_level_0, res_sub.index.get_level_values(1)],
                names=res_sub.index.names,
            )
            res_sub.index = new_index

        notes = f"""
            Decomposition variable: {self.decomp_var}.
        """

        if self.x1_vars is not None:
            notes += f"""
            Control Variables: {", ".join(self.x1_vars)}.
            """

        if not self.only_coef:
            notes += f"""
                CIs are computed using B = {self.B} bootstrap replications
            """
            if self.cluster_df is None:
                notes += " using iid sampling."
            else:
                notes += f" using clustered sampling by {self.cluster_df.name}."

        notes += "\n".join(default_model_notes)

        if add_notes is not None:
            notes += f"""
            {add_notes}
            """

        rgroup_sep_val = "t" if rgroup_sep is None else rgroup_sep
        output_type = kwargs.pop("type", "gt")

<<<<<<< HEAD
        # Create MTable with the DataFrame
=======
>>>>>>> d83e15ba
        table = MTable(
            res_sub,
            notes=notes,
            caption=caption,
            rgroup_sep=rgroup_sep_val,
            **kwargs,
        )

        # Return based on type parameter
        if output_type == "gt":
            return table.make(type="gt")
        elif output_type == "tex":
            return table.make(type="tex")
        elif output_type == "df":
            return table.df
        elif output_type == "md":
            result = table.df.to_markdown()
            print(result)
            return None
        elif output_type == "html":
            return table.make(type="html")
        else:
            return table.make(type="gt")

    def coefplot(
        self,
        annotate_shares: bool = True,
        title: Optional[str] = None,
        figsize: Optional[tuple[int, int]] = None,
        keep: Optional[Union[list, str]] = None,
        drop: Optional[Union[list, str]] = None,
        exact_match: bool = False,
        labels: Optional[dict] = None,
        notes: Optional[str] = None,
    ):
        """
        Create a waterfall chart showing Gelbach decomposition results.
        The chart shows the transition from the initial difference (direct effect)
        through individual mediator contributions to the full effect, with a spanner
        showing the total explained effect above the mediator bars.

        Parameters
        ----------
        annotate_shares : bool, optional
            Whether to show percentage shares in parentheses. Default True.
        title : Optional[str], optional
            Chart title. If None, uses default title with decomposition variable.
        figsize : Optional[tuple[int, int]], optional
            Figure size (width, height) in inches. Default (12, 8).
        keep : Optional[Union[list, str]], optional
            The pattern for retaining mediator names. You can pass a string (one
            pattern) or a list (multiple patterns). Default is keeping all mediators.
            Uses regular expressions to select mediators. Note: is applied before the
            labels argument.
        drop : Optional[Union[list, str]], optional
            The pattern for excluding mediator names. You can pass a string (one
            pattern) or a list (multiple patterns). Syntax is the same as for `keep`.
            Default is keeping all mediators. Can be used simultaneously with `keep`.
            Note: is applied after the labels argument.
        exact_match : bool, optional
            Whether to use exact match for `keep` and `drop`. Default is False.
            If True, patterns will be matched exactly instead of using regex.
        labels : Optional[dict], optional
            Dictionary to relabel mediator variables. Keys are original names,
            values are new display names. Applied after `keep` and `drop`.
        notes : Optional[str], optional
            Custom notes to display below the chart. If None, shows default
            decomposition information.

        Examples
        --------
        ```python
        import pyfixest as pf

        data = pf.gelbach_data(nobs=500)
        fit = pf.feols("y ~ x1 + x21 + x22 + x23", data=data)
        gb = fit.decompose(decomp_var="x1", only_coef=True)
        # Basic waterfall chart
        gb.coefplot()
        # Custom labels and styling
        gb.coefplot(
            labels={"x21": "Education", "x22": "Experience", "x23": "Age"},
            figsize=(14, 8),
            notes="Custom decomposition analysis",
        )
        # With filtering
        gb.coefplot(
            keep=["x2.*"],  # Keep only variables starting with x2
            drop=["x23"],  # But exclude x23
            exact_match=False,
        )
        ```
        """
        from pyfixest.report.visualize_decomposition import create_decomposition_plot

        # Get the decomposition data
        df = self.tidy()

        # Call the standalone plotting function
        create_decomposition_plot(
            decomposition_data=df,
            depvarname=self.depvarname,
            decomp_var=self.decomp_var,
            annotate_shares=annotate_shares,
            title=title,
            figsize=figsize,
            keep=keep,
            drop=drop,
            exact_match=exact_match,
            labels=labels,
            notes=notes,
        )


def _decompose_arg_check(
    type: str,
    has_weights: bool,
    weights_type: Union[str, None],
    is_iv: bool,
    method: str,
    only_coef: bool,
) -> None:
    "Check arguments for decomposition."
    supported_decomposition_types = ["gelbach"]

    if type not in supported_decomposition_types:
        raise ValueError(
            f"'type' {type} is not in supported types {supported_decomposition_types}."
        )

    if has_weights and weights_type != "fweights":
        raise NotImplementedError(
            "Decomposition is currently only supported for models with frequency weights."
        )
    if has_weights and not only_coef:
        raise NotImplementedError(
            "Decomposition is currently only supported for models with frequency weights when only_coef is False."
        )

    if is_iv:
        raise NotImplementedError(
            "Decomposition is currently not supported for IV models."
        )

    if method == "fepois":
        raise NotImplementedError(
            "Decomposition is currently not supported for Poisson regression."
        )

    return None<|MERGE_RESOLUTION|>--- conflicted
+++ resolved
@@ -750,6 +750,7 @@
             Additional notes to append to the table, by default None.
         **kwargs : dict, optional
             Additional arguments passed to maketables.MTable (type, digits, etc.).
+            Additional arguments passed to maketables.MTable (type, digits, etc.).
 
         Returns
         -------
@@ -771,6 +772,7 @@
         ```{python}
         gb.etable(column_heads = ["Full Difference", "Unexplained Difference", "Explained Difference"])
         """
+        from maketables import MTable
         from maketables import MTable
 
         if column_heads is not None and len(column_heads) != 3:
@@ -907,10 +909,7 @@
         rgroup_sep_val = "t" if rgroup_sep is None else rgroup_sep
         output_type = kwargs.pop("type", "gt")
 
-<<<<<<< HEAD
         # Create MTable with the DataFrame
-=======
->>>>>>> d83e15ba
         table = MTable(
             res_sub,
             notes=notes,
