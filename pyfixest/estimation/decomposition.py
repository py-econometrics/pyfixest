--- conflicted
+++ resolved
@@ -3,13 +3,12 @@
 
 import numpy as np
 import pandas as pd
-<<<<<<< HEAD
-from scipy.sparse import csc_matrix
-=======
-from joblib import Parallel, delayed
+from 
+
+
+import Parallel, delayed
 from numpy.typing import NDArray
 from scipy.sparse import hstack, spmatrix, vstack
->>>>>>> 8476d505
 from scipy.sparse.linalg import lsqr
 
 try:
@@ -174,22 +173,16 @@
         self.alpha = alpha
         self.B = B
 
-<<<<<<< HEAD
-        if joblib_available:
-            _bootstrapped = Parallel(n_jobs=self.nthreads)(
-                delayed(self._bootstrap)(rng=rng) for _ in tqdm(range(B))
-            )
-        else:
-            _bootstrapped = [self._bootstrap(rng=rng) for _ in tqdm(range(B))]
-=======
         # convert to csr for easier vstacking
         if self.unique_clusters is not None:
             self.X_dict = {g: self.X_dict[g].tocsr() for g in self.X_dict}
-
-        _bootstrapped = Parallel(n_jobs=self.nthreads)(
-            delayed(self._bootstrap)(rng=rng) for _ in tqdm(range(B))
-        )
->>>>>>> 8476d505
+        
+        if joblib_available: 
+          _bootstrapped = Parallel(n_jobs=self.nthreads)(
+              delayed(self._bootstrap)(rng=rng) for _ in tqdm(range(B))
+            )
+        else: 
+          _bootstrapped = [self._bootstrap(rng=rng) for _ in tqdm(range(B))]
 
         self._bootstrapped = {
             key: np.concatenate([d[key] for d in _bootstrapped])
