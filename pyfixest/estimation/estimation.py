--- conflicted
+++ resolved
@@ -419,11 +419,8 @@
     iwls_tol: float = 1e-08,
     iwls_maxiter: int = 25,
     collin_tol: float = 1e-10,
-<<<<<<< HEAD
     separation_check: Optional[list[str]] = ["fe"],
-=======
     solver: str = "np.linalg.solve",
->>>>>>> 1b0ab70e
     drop_intercept: bool = False,
     i_ref1=None,
     copy_data: bool = True,
@@ -475,15 +472,13 @@
     collin_tol : float, optional
         Tolerance for collinearity check, by default 1e-10.
 
-<<<<<<< HEAD
     separation_check: list[str], optional
         Methods to identify and drop separated observations.
         Either "fe" or "ir". Executes "fe" by default.
-=======
+
     solver : str, optional.
         The solver to use for the regression. Can be either "np.linalg.solve" or
         "np.linalg.lstsq". Defaults to "np.linalg.solve".
->>>>>>> 1b0ab70e
 
     drop_intercept : bool, optional
         Whether to drop the intercept from the model, by default False.
@@ -609,11 +604,8 @@
         iwls_tol=iwls_tol,
         iwls_maxiter=iwls_maxiter,
         collin_tol=collin_tol,
-<<<<<<< HEAD
         separation_check=separation_check,
-=======
         solver=solver,
->>>>>>> 1b0ab70e
     )
 
     if fixest._is_multiple_estimation:
