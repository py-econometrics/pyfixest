--- conflicted
+++ resolved
@@ -1,11 +1,7 @@
 import warnings
 from collections.abc import Mapping
 from importlib import import_module
-<<<<<<< HEAD
-from typing import Any, Optional, Protocol, Union
-=======
-from typing import Literal, Optional, Protocol, Union
->>>>>>> 93c95800
+from typing import Any, Literal, Optional, Union
 
 import numpy as np
 import pandas as pd
@@ -61,16 +57,11 @@
         The backend used for demeaning.
     fixef_tol: float, default = 1e-08.
         Tolerance level for the convergence of the demeaning algorithm.
-<<<<<<< HEAD
-    solver: str
-        The solver to use.
     context : int or Mapping[str, Any]
         A dictionary containing additional context variables to be used by
         formulaic during the creation of the model matrix. This can include
         custom factorization functions, transformations, or any other
         variables that need to be available in the formula environment.
-=======
->>>>>>> 93c95800
     weights_name : Optional[str]
         Name of the weights variable.
     weights_type : Optional[str]
@@ -94,15 +85,12 @@
         lookup_demeaned_data: dict[str, pd.DataFrame],
         tol: float,
         maxiter: int,
-<<<<<<< HEAD
-        solver: str = "np.linalg.solve",
-        context: Union[int, Mapping[str, Any]] = 0,
-=======
         solver: Literal[
             "np.linalg.lstsq", "np.linalg.solve", "scipy.sparse.linalg.lsqr", "jax"
         ] = "np.linalg.solve",
         demeaner_backend: Literal["numba", "jax"] = "numba",
->>>>>>> 93c95800
+
+        context: Union[int, Mapping[str, Any]] = 0,
         store_data: bool = True,
         copy_data: bool = True,
         lean: bool = False,
