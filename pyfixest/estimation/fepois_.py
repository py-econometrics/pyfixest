--- conflicted
+++ resolved
@@ -274,11 +274,7 @@
         newdata: Optional[DataFrameType] = None,
         atol: float = 1e-6,
         btol: float = 1e-6,
-<<<<<<< HEAD
-        type="link",
-=======
         type: str = "link",
->>>>>>> 94f45b4a
     ) -> np.ndarray:
         """
         Return predicted values from regression model.
@@ -290,17 +286,6 @@
 
         Parameters
         ----------
-<<<<<<< HEAD
-        newdata : Optional[DataFrameType], optional
-            A pd.DataFrame or pl.DataFrame with the data to be used for prediction.
-            If None (default), the data used for fitting the model is used.
-        atol : Float, default 1e-6
-            Stopping tolerance for scipy.sparse.linalg.lsqr().
-            See https://docs.scipy.org/doc/scipy/reference/generated/scipy.sparse.linalg.lsqr.html
-        btol : Float, default 1e-6
-            Another stopping tolerance for scipy.sparse.linalg.lsqr().
-            See https://docs.scipy.org/doc/scipy/reference/generated/scipy.sparse.linalg.lsqr.html
-=======
         newdata : Union[None, pd.DataFrame], optional
             A pd.DataFrame with the new data, to be used for prediction.
             If None (default), uses the data used for fitting the model.
@@ -312,7 +297,6 @@
             Another stopping tolerance for scipy.sparse.linalg.lsqr().
             See https://docs.scipy.org/doc/
                 scipy/reference/generated/scipy.sparse.linalg.lsqr.html
->>>>>>> 94f45b4a
         type : str, optional
             The type of prediction to be computed.
             Can be either "response" (default) or "link".
