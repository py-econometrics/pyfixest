--- conflicted
+++ resolved
@@ -88,19 +88,13 @@
         tol: float,
         maxiter: int,
         solver: Literal[
-<<<<<<< HEAD
-            "np.linalg.lstsq", "np.linalg.solve", "scipy.sparse.linalg.lsqr", "jax"
-        ] = "np.linalg.solve",
-        demeaner_backend: Literal["numba", "jax", "rust"] = "numba",
-=======
             "np.linalg.lstsq",
             "np.linalg.solve",
             "scipy.linalg.solve",
             "scipy.sparse.linalg.lsqr",
             "jax",
         ] = "scipy.linalg.solve",
-        demeaner_backend: Literal["numba", "jax"] = "numba",
->>>>>>> 4640028f
+        demeaner_backend: Literal["numba", "jax", "rust"] = "numba",
         context: Union[int, Mapping[str, Any]] = 0,
         store_data: bool = True,
         copy_data: bool = True,
