--- conflicted
+++ resolved
@@ -91,7 +91,6 @@
         separation_check: Optional[list[str]] = None,
     ):
         super().__init__(
-<<<<<<< HEAD
             FixestFormula=FixestFormula,
             data=data,
             ssc_dict=ssc_dict,
@@ -108,25 +107,6 @@
             lean=lean,
             sample_split_var=sample_split_var,
             sample_split_value=sample_split_value,
-=======
-            FixestFormula,
-            data,
-            ssc_dict,
-            drop_singletons,
-            drop_intercept,
-            weights,
-            weights_type,
-            collin_tol,
-            fixef_tol,
-            lookup_demeaned_data,
-            solver,
-            demeaner_backend,
-            store_data,
-            copy_data,
-            lean,
-            sample_split_var,
-            sample_split_value,
->>>>>>> cf91a1a0
         )
 
         # input checks
