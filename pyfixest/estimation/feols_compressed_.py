import logging
from collections.abc import Mapping
from dataclasses import dataclass
<<<<<<< HEAD
from typing import Any, Optional, Union
=======
from typing import Literal, Optional, Union
>>>>>>> 93c95800

import narwhals as nw
import numpy as np
import pandas as pd
from tqdm import tqdm

from pyfixest.estimation.feols_ import Feols, PredictionType
from pyfixest.estimation.FormulaParser import FixestFormula
from pyfixest.utils.dev_utils import DataFrameType

logging.basicConfig(level=logging.INFO)

try:
    import polars as pl

    polars_installed = True
except ImportError:
    polars_installed = False


class FeolsCompressed(Feols):
    """
    Non-user-facing class for compressed regression with fixed effects.

    See the paper "You only compress once" by Wong et al (https://arxiv.org/abs/2102.11297) for
    details on regression compression.

    Parameters
    ----------
    FixestFormula : FixestFormula
        The formula object.
    data : pd.DataFrame
        The data.
    ssc_dict : dict[str, Union[str, bool]]
        The ssc dictionary.
    drop_singletons : bool
        Whether to drop columns with singleton fixed effects.
    drop_intercept : bool
        Whether to include an intercept.
    weights : Optional[str]
        The column name of the weights. None if no weights are used. For this method,
        weights needs to be None.
    weights_type : Optional[str]
        The type of weights. For this method, weights_type needs to be 'fweights'.
    collin_tol : float
        The tolerance level for collinearity.
    fixef_tol : float
        The tolerance level for the fixed effects.
    lookup_demeaned_data : dict[str, pd.DataFrame]
        The lookup table for demeaned data.
    solver : str
        The solver to use.
    store_data : bool
        Whether to store the data.
    copy_data : bool
        Whether to copy the data.
    lean : bool
        Whether to keep memory-heavy objects as attributes or not.
    context : int or Mapping[str, Any]
        A dictionary containing additional context variables to be used by
        formulaic during the creation of the model matrix. This can include
        custom factorization functions, transformations, or any other
        variables that need to be available in the formula environment.
    reps : int
        The number of bootstrap repetitions. Default is 100. Only used for CRV1 inference, where
        a wild cluster bootstrap is used.
    seed : Optional[int]
        The seed for the random number generator. Only relevant for CRV1 inference, where a wild
        cluster bootstrap is used.
    """

    def __init__(
        self,
        FixestFormula: FixestFormula,
        data: pd.DataFrame,
        ssc_dict: dict[str, Union[str, bool]],
        drop_singletons: bool,
        drop_intercept: bool,
        weights: Optional[str],
        weights_type: Optional[str],
        collin_tol: float,
        fixef_tol: float,
        lookup_demeaned_data: dict[str, pd.DataFrame],
        solver: Literal[
            "np.linalg.lstsq", "np.linalg.solve", "scipy.sparse.linalg.lsqr", "jax"
        ],
        demeaner_backend: Literal["numba", "jax"] = "numba",
        store_data: bool = True,
        copy_data: bool = True,
        lean: bool = False,
        context: Union[int, Mapping[str, Any]] = 0,
        reps=100,
        seed: Optional[int] = None,
        sample_split_var: Optional[str] = None,
        sample_split_value: Optional[Union[str, int]] = None,
    ) -> None:
        super().__init__(
            FixestFormula,
            data,
            ssc_dict,
            drop_singletons,
            drop_intercept,
            weights,
            weights_type,
            collin_tol,
            fixef_tol,
            lookup_demeaned_data,
            solver,
            demeaner_backend,
            store_data,
            copy_data,
            lean,
            context,
            sample_split_var,
            sample_split_value,
        )

        if FixestFormula.fml_first_stage is not None:
            raise NotImplementedError(
                "Compression is not supported with IV regression."
            )

        self._is_iv = False
        self._support_crv3_inference = False
        self._support_iid_inference = True
        self._supports_cluster_causal_variance = False
        self._support_decomposition = False

        if weights is not None:
            raise ValueError(
                "weights argument needs to be None. WLS not supported for compressed regression."
            )
        # if weights_type is not "fweights":
        #    raise ValueError("weights_type argument needs to be 'fweights'. WLS not supported for compressed regression.")
        self._has_weights = True
        self._reps = reps
        self._seed = seed

        # if FixestFormula._fval != "0":
        #    raise NotImplementedError(
        #        "Compression is not supported with fixed effects syntax. Please use C(var) syntax to one-hot encode fixed effects instead."
        #    )

    def prepare_model_matrix(self):
        "Prepare model inputs for estimation."
        super().prepare_model_matrix()

        # now run compression algos
        depvars = self._Y.columns.tolist()
        covars = self._X.columns.tolist()

        if polars_installed:
            Y_nw = nw.from_native(pl.from_pandas(self._Y))
            X_nw = nw.from_native(pl.from_pandas(self._X))
        else:
            logging.info(
                "Polars is not installed. Falling back to pandas. You can likely speed up the compression drastically by installing polars."
            )
            Y_nw = nw.from_native(self._Y)
            X_nw = nw.from_native(self._X)

        fevars = []
        if self._has_fixef:
            self._use_mundlak = True
            self._has_fixef = False

            fevars = self._fe.columns.tolist()
            if polars_installed:
                fe_nw = nw.from_native(pl.from_pandas(self._fe))
            else:
                fe_nw = nw.from_native(self._fe)

            data_long = nw.concat([Y_nw, X_nw, fe_nw], how="horizontal")

            if self._use_mundlak:
                if len(fevars) > 2:
                    raise NotImplementedError(
                        "The Mundlak transform is only supported for models with up to two fixed effects."
                    )

                data_long_mundlak, covars_updated = _mundlak_transform(
                    covars=covars,
                    fevars=fevars,
                    data_long=data_long,
                )

                # add intercept
                data_long_mundlak = data_long_mundlak.with_columns(
                    nw.lit(1).alias("Intercept")
                )
                data_long_mundlak = data_long_mundlak.select(
                    ["Intercept"]
                    + [col for col in data_long_mundlak.columns if col != "Intercept"]
                )

                self._coefnames = ["Intercept", *covars_updated]
                self._fe = None

        else:
            data_long = nw.concat([Y_nw, X_nw], how="horizontal")

        compressed_dict = _regression_compression(
            depvars=depvars,
            covars=self._coefnames,
            fevars=fevars,
            data_long=data_long_mundlak if self._use_mundlak else data_long,
        )

        depvar_string = depvars[0]
        self._depvar = depvar_string
        self._fml = self._fml.replace(self._depvar, f"mean_{self._depvar}")

        # overwrite Y, X, _data
        self._data_long = data_long_mundlak if self._use_mundlak else data_long
        self._Yd = compressed_dict.Y.to_pandas()
        # store compressed dependent variable before demeaning
        self._Y_untransformed = self._Yd.copy()
        self._Xd = compressed_dict.X.to_pandas()
        self._fe = compressed_dict.fe.to_pandas()
        # covars = X.columns
        self._compression_count = compressed_dict.compression_count.to_pandas()
        self._weights = self._compression_count.to_numpy()
        self._Yprime = compressed_dict.Yprime.to_pandas()
        self._Yprimeprime = compressed_dict.Yprimeprime.to_pandas()
        self._data = compressed_dict.df_compressed.to_pandas()

    def vcov(
        self, vcov: Union[str, dict[str, str]], data: Optional[DataFrameType] = None
    ):
        "Compute the variance-covariance matrix for the compressed regression."
        if self._use_mundlak and vcov in ["iid", "hetero", "HC1", "HC2", "HC3"]:
            raise NotImplementedError(
                "Only CRV1 inference is supported with the Mundlak transform."
            )

        if isinstance(vcov, dict):
            if "CRV1" in vcov:
                if vcov.get("CRV1") not in self._data_long.columns:
                    raise NotImplementedError(
                        f"The cluster variable {vcov.get('CRV1')} is not part of the model features."
                        f"To use compressed regression with clustered errors, please include the cluster variable in the model features."
                    )
            else:
                raise NotImplementedError(
                    f"The only supported clustered vcov type for compressed regression is CRV1, but {vcov} was specified."
                )

        super().vcov(vcov, data)

    def _vcov_iid(self):
        _N = self._N
        _bread = self._bread

        weights = self._compression_count.to_numpy()
        Yprime = self._Yprime.to_numpy()
        Yprimeprime = self._Yprimeprime.to_numpy()
        X = self._X / np.sqrt(weights)
        beta_hat = self._beta_hat
        yhat = (X @ beta_hat).reshape(-1, 1)
        rss_g = (yhat**2) * weights - 2 * yhat * Yprime + Yprimeprime
        sigma2 = np.sum(rss_g) / (_N - 1)

        _vcov = _bread * sigma2

        return _vcov

    def _vcov_hetero(self):
        _vcov_type_detail = self._vcov_type_detail
        _bread = self._bread

        if _vcov_type_detail in ["HC2", "HC3"]:
            raise NotImplementedError(
                f"Only HC1 robust inference is supported, but {_vcov_type_detail} was specified."
            )

        yprime = self._Yprime.to_numpy()
        yprimeprime = self._Yprimeprime.to_numpy()
        weights = self._compression_count.to_numpy()
        X = self._X / np.sqrt(weights)
        beta_hat = self._beta_hat
        yhat = (X @ beta_hat).reshape(-1, 1)
        rss_g = (yhat**2) * weights - 2 * yhat * yprime + yprimeprime

        _meat = (X * rss_g).T @ X

        return _bread @ _meat @ _bread

    def _vcov_crv1(self, clustid: np.ndarray, cluster_col: np.ndarray):
        _data_long_nw = self._data_long

        X_long = _data_long_nw.select(self._coefnames).to_numpy()
        Y_long = _data_long_nw.select(self._depvar).to_numpy()

        yhat = X_long @ self._beta_hat
        uhat = Y_long.flatten() - yhat

        _data_long_nw = _data_long_nw.with_columns(
            [
                nw.lit(yhat.tolist()).alias("yhat"),
                nw.lit(uhat.tolist()).alias("uhat"),
                nw.lit(yhat + uhat).alias("yhat_g_boot_pos"),  # rademacher weights = 1
                nw.lit(yhat - uhat).alias("yhat_g_boot_neg"),  # rademacher weights = -1
            ]
        )

        boot_iter = self._reps
        rng = np.random.default_rng(self._seed)
        beta_boot = np.zeros((boot_iter, self._k))

        clustervar = self._clustervar
        cluster = _data_long_nw[clustervar]
        cluster_ids = np.sort(np.unique(cluster).astype(np.int32))
        _data_long_nw = _data_long_nw.with_columns(nw.col(clustervar[0]).cast(nw.Int32))

        for b in tqdm(range(boot_iter)):
            boot_df = nw.from_native(
                {
                    "coin_flip": rng.integers(0, 2, size=len(cluster_ids)),
                    f"{clustervar[0]}": cluster_ids,
                }
            )

            df_boot = _data_long_nw.join(boot_df, on=f"{clustervar[0]}", how="left")
            df_boot = df_boot.with_columns(
                [
                    nw.when(nw.col("coin_flip") == 1)
                    .then(nw.col("yhat_g_boot_pos"))
                    .otherwise(nw.col("yhat_g_boot_neg"))
                    .alias("yhat_boot")
                ]
            )

            comp_dict = _regression_compression(
                depvars=["yhat_boot"],
                covars=self._coefnames,
                fevars=self._fe.columns.tolist(),
                data_long=df_boot,
            )

            Y: np.ndarray = comp_dict.Y.to_numpy()
            X: np.ndarray = comp_dict.X.to_numpy()
            compression_count: np.ndarray = comp_dict.compression_count.to_numpy()
            Yw = Y * np.sqrt(compression_count)
            Xw = X * np.sqrt(compression_count)

            beta_boot[b, :] = np.linalg.lstsq(Xw.T @ Xw, Xw.T @ Yw, rcond=None)[
                0
            ].flatten()

        return np.cov(beta_boot.T)

    def predict(
        self,
        newdata: Optional[DataFrameType] = None,
        atol: float = 1e-6,
        btol: float = 1e-6,
        type: PredictionType = "link",
    ) -> np.ndarray:
        """
        Compute predicted values.

        Parameters
        ----------
        newdata : Optional[DataFrameType]
            The new data. If None, makes a prediction based on the uncompressed data set.
        atol : float
            The absolute tolerance.
        btol : float
            The relative tolerance.
        type : str
            The type of prediction.

        Returns
        -------
        np.ndarray
            The predicted values. If newdata is None, the predicted values are based on the uncompressed data set.
        """
        raise NotImplementedError(
            "Predictions are not supported for compressed regression."
        )


@dataclass
class _RegressionCompressionData:
    Y: nw.DataFrame
    X: nw.DataFrame
    fe: Optional[nw.DataFrame]
    compression_count: nw.DataFrame
    Yprime: Optional[nw.DataFrame]
    Yprimeprime: Optional[nw.DataFrame]
    df_compressed: nw.DataFrame


def _regression_compression(
    depvars: list[str],
    covars: list[str],
    fevars: Optional[list[str]],
    data_long: nw.DataFrame,
    short: bool = False,
) -> _RegressionCompressionData:
    "Compress data for regression based on sufficient statistics."
    covars_updated = (
        covars.copy() + fevars.copy() if fevars is not None else covars.copy()
    )

    agg_expressions = []

    data_long = data_long.lazy()

    agg_expressions.append(nw.col(depvars[0]).count().alias("count"))

    if not short:
        for var in depvars:
            agg_expressions.append(nw.sum(var).alias(f"sum_{var}"))
            agg_expressions.append((nw.col(var) ** 2).sum().alias(f"sum_{var}_sq"))

    df_compressed = data_long.group_by(covars_updated).agg(agg_expressions)

    mean_expressions = []
    for var in depvars:
        mean_expressions.append(
            (nw.col(f"sum_{var}") / nw.col("count")).alias(f"mean_{var}")
        )
    df_compressed = df_compressed.with_columns(mean_expressions)

    df_compressed = df_compressed.collect()

    return _RegressionCompressionData(
        Y=df_compressed.select(f"mean_{depvars[0]}"),
        X=df_compressed.select(covars),
        fe=df_compressed.select(fevars) if fevars is not None else None,
        compression_count=df_compressed.select("count"),
        Yprime=df_compressed.select(f"sum_{depvars[0]}") if not short else None,
        Yprimeprime=df_compressed.select(f"sum_{depvars[0]}_sq") if not short else None,
        df_compressed=df_compressed,
    )


def _mundlak_transform(
    covars: list[str], fevars: list[str], data_long: nw.DataFrame
) -> Union[nw.DataFrame, list[str]]:
    "Compute the Mundlak transformation of the data."
    covars_updated = covars.copy()
    # Factorize and prepare group-wise mean calculations in one go
    for fevar in fevars:
        for var in covars:
            mean_var_name = f"mean_{var}_by_{fevar}"
            covars_updated.append(mean_var_name)
            # Add mean calculation for this var by factorized fevar
            data_long = data_long.with_columns(
                nw.col(var).mean().over(fevar).alias(mean_var_name)
            )

    return data_long, covars_updated<|MERGE_RESOLUTION|>--- conflicted
+++ resolved
@@ -1,11 +1,7 @@
 import logging
 from collections.abc import Mapping
 from dataclasses import dataclass
-<<<<<<< HEAD
-from typing import Any, Optional, Union
-=======
-from typing import Literal, Optional, Union
->>>>>>> 93c95800
+from typing import Any, Literal, Optional, Union
 
 import narwhals as nw
 import numpy as np
