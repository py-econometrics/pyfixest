--- conflicted
+++ resolved
@@ -1,9 +1,5 @@
 import functools
-<<<<<<< HEAD
-=======
 import gc
-import re
->>>>>>> bd6086f2
 import warnings
 from importlib import import_module
 from typing import Optional, Union
