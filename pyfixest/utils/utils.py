import warnings
from collections.abc import Mapping
from typing import Any, Optional, Union

import numpy as np
import pandas as pd
from formulaic import Formula
from formulaic.utils.context import capture_context as _capture_context

from pyfixest.utils.dev_utils import _create_rng


def ssc(
    k_adj: bool = True,
    k_fixef: str = "nonnested",
    G_adj: bool = True,
    G_df: str = "min",
    *args: Any,
    **kwargs: Any,
) -> dict[str, Union[str, bool]]:
    """
    Set the small sample correction factor applied in `get_ssc()`.

    Parameters
    ----------
        k_adj : bool, default True
            If True, applies a small sample correction of (N-1) / (N-k) where N
            is the number of observations and k is the number of estimated
            coefficients excluding any fixed effects projected out by either
            `feols()` or `fepois()`.
        k_fixef : str, default "none"
            Equal to 'none': the fixed effects parameters are discarded when
            calculating k in (N-1) / (N-k).
        G_adj : bool, default True
            If True, a cluster correction G/(G-1) is performed, with G the number
            of clusters. This argument is only relevant for clustered errors.
        G_df : str, default "conventional"
            Controls how "G" is computed for multiway clustering if G_adj = True.
            Note that the covariance matrix in the multiway clustering case is of
            the form V = V_1 + V_2 - V_12. If "conventional", then each summand G_i
            is multiplied with a small sample adjustment G_i / (G_i - 1). If "min",
            all summands are multiplied with the same value, min(G) / (min(G) - 1). 
            This argument is only relevant for clustered errors.

    Details
    -------
    The small sample correction choices mimic fixest's behavior. For details, see
    https://cran.r-project.org/web/packages/fixest/vignettes/standard_errors.html.

    In general, if k_adj = True, we multiply the variance covariance matrix V with a
    small sample correction factor of (N-1) / (N-k), where N is the number of
    observations and k is the number of estimated coefficients.

    If k_fixef = "none", the fixed effects parameters are discarded when
    calculating k. This is the default behavior and currently the only
    option. Note that it is not r-fixest's default behavior.

    Hence if k_adj = True, the covariance matrix is computed as
    V = V x (N-1) / (N-k) for iid and heteroskedastic errors.

    If k_adj = False, no small sample correction is applied of the type
    above is applied.

    If G_adj = True, a cluster correction of G/(G-1) is performed,
    with G the number of clusters.

    If k_adj = True and G_adj = True, V = V x (N - 1) / N - k) x G/(G-1)
    for cluster robust errors where G is the number of clusters.

    If k_adj = False and G_adj = True, V = V x G/(G-1) for cluster robust
    errors, i.e. we drop the (N-1) / (N-k) factor. And if G_adj = False,
    no cluster correction is applied.

    Things are slightly more complicated for multiway clustering. In this
    case, we compute the variance covariance matrix as V = V1 + V2 - V_12.

    If G_adj = True and G_df = "conventional", then
    V += [V x G_i / (G_i - 1) for i in [1, 2, 12]], i.e. each separate
    covariance matrix G_i is multiplied with a small sample adjustment
    G_i / (G_i - 1) corresponding to the number of clusters in the
    respective covariance matrix. This is the default behavior
    for clustered errors.

    If G_df = "min", then
    V += [V x min(G) / (min(G) - 1) for i in [1, 2, 12]].

    Returns
    -------
    dict
        A dictionary with encoded info on how to form small sample corrections
    """
    deprecated_mapping = {
        "adj": "k_adj",
        "fixef_k": "k_fixef",
        "cluster_df": "G_df",
        "cluster_adj": "G_adj",
    }

    for old_name, new_name in deprecated_mapping.items():
        if old_name in kwargs:
            warnings.warn(
                f"The '{old_name}' argument is deprecated. Use '{new_name}' instead.",
                DeprecationWarning,
                stacklevel=2,
            )
            # Update parameter values if new name not already provided
            if new_name == "k_adj" and "k_adj" not in kwargs:
                k_adj = kwargs[old_name]
            elif new_name == "k_fixef" and "k_fixef" not in kwargs:
                k_fixef = kwargs[old_name]
            elif new_name == "G_df" and "G_df" not in kwargs:
                G_df = kwargs[old_name]
            elif new_name == "G_adj" and "G_adj" not in kwargs:
                G_adj = kwargs[old_name]

    if not isinstance(k_adj, bool):
        raise TypeError("k_adj must be True or False.")
    if k_fixef not in ["none", "full", "nonnested"]:
        raise TypeError(
            f"k_fixef must be 'none', 'full', or 'nonnested' but it is {k_fixef}."
        )
    if not isinstance(G_adj, bool):
        raise TypeError("G_adj must be True or False.")
    if G_df not in ["conventional", "min"]:
        raise TypeError("G_df must be 'conventional' or 'min'.")

    return {
        "k_adj": k_adj,
        "k_fixef": k_fixef,
        "G_adj": G_adj,
        "G_df": G_df,
    }


def get_ssc(
    *,
    ssc_dict: dict[str, Union[str, str | bool]],
    N: int,
    k: int,
    k_fe: int,
    k_fe_nested: int,
    n_fe: int,
    n_fe_fully_nested: int,
    G: int,
    vcov_sign: int,
    vcov_type: "str",
) -> tuple[np.ndarray, int, int]:
    """
    Compute small sample adjustment factors.

    Parameters
    ----------
    ssc_dict : dict
        A dictionary created via the ssc() function.
    N : int
        The number of observations.
    k : int
        The number of estimated parameters (as in the first part of the model formula)
    k_fe : int
        The number of estimated fixed effects (as specified in the second part of the model formula).
    k_fe_nested : int
        The number of estimated fixed effects nested within clusters.
    n_fe : int
        The number of fixed effects in the model. I.e. 'Y ~ X1  | f1 + f2' has 2 fixed effects.
    n_fe_fully_nested : int
        The number of fixed effects that are fully nested within clusters.
    G : int
        The number of clusters.
    vcov_sign : array-like
        A vector that helps create the covariance matrix.
    vcov_type : str
        The type of covariance matrix. Must be one of "iid", "hetero", "HAC", or "CRV".

    Returns
    -------
    tuple of np.ndarray and int
        A small sample adjustment factor and the effective number of coefficients k used in the adjustment.

    Raises
    ------
    ValueError
<<<<<<< HEAD
        If vcov_type is not "iid", "hetero", "HAC", or "CRV", or if cluster_df is neither
=======
        If vcov_type is not "iid", "hetero", or "CRV", or if G_df is neither
>>>>>>> 2ab4c2be
        "conventional" nor "min".
    """
    k_adj = ssc_dict["k_adj"]
    k_fixef = ssc_dict["k_fixef"]
    G_adj = ssc_dict["G_adj"]
    G_df = ssc_dict["G_df"]

    G_adj_value = 1.0
    adj_value = 1.0

    # see here for why:
    # https://github.com/lrberge/fixest/issues/554

    # subtract one for each fixed effect, except for the first
    k_fe_adj = k_fe - (n_fe - 1) if n_fe > 1 else k_fe

    if k_fixef == "none":
        df_k = k
    elif k_fixef == "nonnested":
        if n_fe == 0:
            df_k = k
        elif k_fe_nested == 0:
            # no nested fe, so just add all fixed effects
            df_k = k + k_fe_adj
        else:
            # subtract nested fixed effects and add one for each fully nested
            # subtracted fixed effect back
            df_k = k + k_fe_adj - k_fe_nested + n_fe_fully_nested
    elif k_fixef == "full":
        # add all fixed effects
        df_k = k + k_fe_adj if n_fe > 0 else k
    else:
        raise ValueError("k_fixef is neither none, nonnested, nor full.")

    if k_adj:
        adj_value = (N - 1) / (N - df_k) if vcov_type != "hetero" else N / (N - df_k)

<<<<<<< HEAD
    # cluster_adj applied with G = N for hetero but not for iid
    if vcov_type in ["hetero", "HAC", "CRV"] and cluster_adj:
        if cluster_df == "conventional":
            cluster_adj_value = G / (G - 1)
        elif cluster_df == "min":
=======
    # G_adj applied with G = N for hetero but not for iid
    if vcov_type in ["CRV"] and G_adj:
        if G_df == "conventional":
            G_adj_value = G / (G - 1)
        elif G_df == "min":
>>>>>>> 2ab4c2be
            G = np.min(G)
            G_adj_value = G / (G - 1)
        else:
            raise ValueError("G_df is neither conventional nor min.")

<<<<<<< HEAD
    df_t = N - dof_k if vcov_type in ["iid", "hetero", "HAC"] else G - 1
=======
    df_t = N - df_k if vcov_type in ["iid", "hetero"] else G - 1
>>>>>>> 2ab4c2be

    return np.array([adj_value * G_adj_value * vcov_sign]), df_k, df_t


def get_data(N=1000, seed=1234, beta_type="1", error_type="1", model="Feols"):
    """
    Create a random example data set.

    Parameters
    ----------
    N : int, optional
        Number of observations. Default is 1000.
    seed : int, optional
        Seed for the random number generator. Default is 1234.
    beta_type : str, optional
        Type of beta coefficients. Must be one of '1', '2', or '3'. Default is '1'.
    error_type : str, optional
        Type of error term. Must be one of '1', '2', or '3'. Default is '1'.
    model : str, optional
        Type of the DGP. Must be either 'Feols' or 'Fepois'. Default is 'Feols'.

    Returns
    -------
    pandas.DataFrame
        A pandas DataFrame with simulated data.

    Raises
    ------
    ValueError
        If beta_type is not '1', '2', or '3', or if error_type is not '1', '2', or '3',
        or if model is not 'Feols' or 'Fepois'.
    """
    rng = np.random.default_rng(seed)
    G = rng.choice(list(range(10, 20))).astype("int64")
    fe_dims = rng.choice(list(range(2, int(np.floor(np.sqrt(N))))), 3, True).astype(
        "int64"
    )

    # create the covariates
    X = rng.normal(0, 3, N * 5).reshape((N, 5))
    X[:, 0] = rng.choice(range(3), N, True)
    # X = pd.DataFrame(X)
    X[:, 2] = rng.choice(list(range(fe_dims[0])), N, True)
    X[:, 3] = rng.choice(list(range(fe_dims[1])), N, True)
    X[:, 4] = rng.choice(list(range(fe_dims[2])), N, True)

    X = pd.DataFrame(X)
    X.columns = ["X1", "X2", "f1", "f2", "f3"]
    # X1, X2, X3 as pd.Categorical
    X["f1"] = X["f1"].astype("category")
    X["f2"] = X["f2"].astype("category")
    X["f3"] = X["f3"].astype("category")

    mm = Formula("~ X1 + X2 + f1 + f2 + f3").get_model_matrix(data=X, output="pandas")

    k = mm.shape[1]

    # create the coefficients
    if beta_type == "1":
        beta = rng.normal(0, 1, k).reshape(k, 1)
    elif beta_type == "2":
        beta = rng.normal(0, 5, k).reshape(k, 1)
    elif beta_type == "3":
        beta = np.exp(rng.normal(0, 1, k)).reshape(k, 1)
    else:
        raise ValueError("beta_type needs to be '1', '2' or '3'.")

    # create the error term
    if error_type == "1":
        u = rng.normal(0, 1, N).reshape(N, 1)
    elif error_type == "2":
        u = rng.normal(0, 5, N).reshape(N, 1)
    elif error_type == "3":
        u = np.exp(rng.normal(0, 1, N)).reshape(N, 1)
    else:
        raise ValueError("error_type needs to be '1', '2' or '3'.")

    # create the depvar and cluster variable
    if model == "Feols":
        Y = (1 + mm.to_numpy() @ beta + u).flatten()
        Y2 = Y + rng.normal(0, 5, N)
    elif model == "Fepois":
        mu = np.exp(mm.to_numpy() @ beta).flatten()
        mu = 1 + mu / np.sum(mu)
        Y = rng.poisson(mu, N)
        Y2 = Y + rng.choice(range(10), N, True)
    else:
        raise ValueError("model needs to be 'Feols' or 'Fepois'.")

    Y, Y2 = (pd.Series(x.flatten()) for x in [Y, Y2])
    Y.name, Y2.name = "Y", "Y2"

    cluster = rng.choice(list(range(G)), N)
    cluster = pd.Series(cluster)
    cluster.name = "group_id"

    df = pd.concat([Y, Y2, X, cluster], axis=1)

    # add some NaN values
    df.loc[0, "Y"] = np.nan
    df.loc[1, "X1"] = np.nan
    df.loc[2, "f1"] = np.nan

    # compute some instruments
    df["Z1"] = df["X1"] + rng.normal(0, 1, N)
    df["Z2"] = df["X2"] + rng.normal(0, 1, N)

    # change all variables in the data frame to float
    for col in df.columns:
        df[col] = df[col].astype("float64")

    df[df == "nan"] = np.nan

    df["weights"] = rng.uniform(0, 1, N)
    # df["weights"].iloc[]

    if model == "Fepois":
        # add separation
        idx = np.array([10, 11, 12])
        df.loc[idx[0], "f1"] = np.max(df["f1"]) + 1
        df.loc[idx[1], "f2"] = np.max(df["f2"]) + 1
        df.loc[idx[2], "f3"] = np.max(df["f3"]) + 1

    return df


def simultaneous_crit_val(
    C: np.ndarray, S: int, alpha: float = 0.05, seed: Optional[int] = None
) -> float:
    """
    Simultaneous Critical Values.

    Obtain critical values for simultaneous inference on linear model parameters
    using the Multiplier bootstrap.

    Parameters
    ----------
    C: numpy.ndarray
        Covariance matrix. Symmetric, and contains as many rows/columns
        as parameters of interest.
    S: int
        Number of replications
    alpha: float
        Significance level. Defaults to 0.05
    seed: int, optional
        Seed for the random number generator. Default is None.

    Returns
    -------
    float
        Critical value, larger than 1.96
        (which is the crit-value for pointwise intervals)
    """

    def msqrt(C: np.ndarray) -> np.ndarray:
        eig_vals, eig_vecs = np.linalg.eigh(C)
        return eig_vecs @ np.diag(np.sqrt(eig_vals)) @ np.linalg.inv(eig_vecs)

    rng = _create_rng(seed)
    p = C.shape[0]
    tmaxs = np.max(np.abs(msqrt(C) @ rng.normal(size=(p, S))), axis=0)
    return np.quantile(tmaxs, 1 - alpha)


def capture_context(context: Union[int, Mapping[str, Any]]) -> Mapping[str, Any]:
    """
    Explicitly capture the context to be used by subsequent formula
    materialisations.

    Parameters
    ----------
    context: Union[int, Mapping[str, Any]]
        The context from which variables (and custom transforms/etc)
        should be inherited.

        When specified as an integer, it is interpreted as a frame offset
        from the caller's frame. Since we use this function in the context
        of a library, we need to account for the extra frames, hence
        we add 2 to the context (one for this and one for the frame the
        function is being called in).

        Otherwise, a mapping from variable name to value is expected.

        When nesting in a library, and attempting to capture user-context,
        make sure you account for the extra frames introduced by your wrappers.

    Returns
    -------
    Mapping[str, Any]
        The context that should be later passed to the Formulaic materialization
        procedure like: `.get_model_matrix(..., context=<this object>)`.
    """
    return _capture_context(context + 2) if isinstance(context, int) else context

def _check_balanced(panel_arr: np.ndarray, time_arr: np.ndarray) -> bool:
    """
    Check if the panel data is balanced.

    Parameters
    ----------
    panel_arr: np.ndarray
        The panel variable for clustering.
    time_arr: np.ndarray
        The time variable for clustering.

    Returns
    -------
    bool
        True if the panel data is balanced, False otherwise.
    """
    unique_panels = np.unique(panel_arr)
    unique_times = np.unique(time_arr)
    expected_time_count = len(unique_times)

    for panel_id in unique_panels:
        mask = panel_arr == panel_id
        panel_times = np.unique(time_arr[mask])

        if len(panel_times) != expected_time_count:
            return False
    
    return True<|MERGE_RESOLUTION|>--- conflicted
+++ resolved
@@ -179,11 +179,7 @@
     Raises
     ------
     ValueError
-<<<<<<< HEAD
-        If vcov_type is not "iid", "hetero", "HAC", or "CRV", or if cluster_df is neither
-=======
         If vcov_type is not "iid", "hetero", or "CRV", or if G_df is neither
->>>>>>> 2ab4c2be
         "conventional" nor "min".
     """
     k_adj = ssc_dict["k_adj"]
@@ -221,29 +217,17 @@
     if k_adj:
         adj_value = (N - 1) / (N - df_k) if vcov_type != "hetero" else N / (N - df_k)
 
-<<<<<<< HEAD
-    # cluster_adj applied with G = N for hetero but not for iid
-    if vcov_type in ["hetero", "HAC", "CRV"] and cluster_adj:
-        if cluster_df == "conventional":
-            cluster_adj_value = G / (G - 1)
-        elif cluster_df == "min":
-=======
     # G_adj applied with G = N for hetero but not for iid
     if vcov_type in ["CRV"] and G_adj:
         if G_df == "conventional":
             G_adj_value = G / (G - 1)
         elif G_df == "min":
->>>>>>> 2ab4c2be
             G = np.min(G)
             G_adj_value = G / (G - 1)
         else:
             raise ValueError("G_df is neither conventional nor min.")
 
-<<<<<<< HEAD
-    df_t = N - dof_k if vcov_type in ["iid", "hetero", "HAC"] else G - 1
-=======
     df_t = N - df_k if vcov_type in ["iid", "hetero"] else G - 1
->>>>>>> 2ab4c2be
 
     return np.array([adj_value * G_adj_value * vcov_sign]), df_k, df_t
 
