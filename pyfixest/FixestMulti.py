--- conflicted
+++ resolved
@@ -1,9 +1,6 @@
 import warnings
-<<<<<<< HEAD
 from typing import Optional, Union
-=======
-from typing import Dict, List, Optional, Union
->>>>>>> 4fd321aa
+
 
 import numpy as np
 import pandas as pd
