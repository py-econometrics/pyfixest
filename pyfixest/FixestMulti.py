--- conflicted
+++ resolved
@@ -192,7 +192,6 @@
                         na_index,
                         na_index_str,
                         _icovars,
-<<<<<<< HEAD
                         X_is_empty,
                     ) = model_matrix_fixest(
                         fml=fml,
@@ -201,11 +200,6 @@
                         i_ref1=_i_ref1,
                         i_ref2=_i_ref2,
                     )
-=======
-                    ) = model_matrix_fixest(fml=fml, data=_data)
-                    toc = time.time()
-                    print(f"model_matrix_fixest: {toc-tic}")
->>>>>>> 1b66b7ac
 
                     weights = np.ones((Y.shape[0], 1))
 
@@ -278,18 +272,11 @@
                                 collin_tol=collin_tol,
                             )
 
-<<<<<<< HEAD
                         # special case: sometimes it is useful to fit models as "Y ~ 0 | f1 + f2" to demean Y and to use the predict() method
                         if FIT._X_is_empty:
                             FIT._u_hat = Y.to_numpy() - Yd
                         else:
                             FIT.get_fit()
-=======
-                        tic = time.time()
-                        FIT.get_fit()
-                        toc = time.time()
-                        print(f"get_fit: {toc-tic}")
->>>>>>> 1b66b7ac
 
                     elif _method == "fepois":
                         # check for separation and drop separated variables
@@ -359,22 +346,13 @@
                     toc = time.time()
                     print(f"bookkeeping: {toc-tic}")
 
-<<<<<<< HEAD
                     # if X is empty: no inference (empty X only as shorthand for demeaning)
                     if not FIT._X_is_empty:
                         # inference
                         vcov_type = _get_vcov_type(vcov, fval)
                         FIT.vcov(vcov=vcov_type)
                         FIT.get_inference()
-=======
-                    tic = time.time()
-                    # inference
-                    vcov_type = _get_vcov_type(vcov, fval)
-                    FIT.vcov(vcov=vcov_type)
-                    FIT.get_inference()
-                    toc = time.time()
-                    print(f"inference: {toc-tic}")
->>>>>>> 1b66b7ac
+
 
                         # other regression stats
                         if _method == "feols":
