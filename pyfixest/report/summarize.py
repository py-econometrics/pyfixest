import re
import warnings
from collections import Counter
from collections.abc import ValuesView
from typing import Optional, Union

import numpy as np
import pandas as pd
from tabulate import tabulate

from pyfixest.estimation.feiv_ import Feiv
from pyfixest.estimation.feols_ import Feols
from pyfixest.estimation.fepois_ import Fepois
from pyfixest.estimation.FixestMulti_ import FixestMulti
from pyfixest.report.make_table import make_table
from pyfixest.report.utils import _relabel_expvar
from pyfixest.utils.dev_utils import _select_order_coefs

ModelInputType = Union[
    FixestMulti, Feols, Fepois, Feiv, list[Union[Feols, Fepois, Feiv]]
]


def etable(
    models: ModelInputType,
    type: str = "gt",
    signif_code: Optional[list] = None,
    coef_fmt: str = "b \n (se)",
    custom_stats: Optional[dict] = None,
    custom_model_stats: Optional[dict] = None,
    keep: Optional[Union[list, str]] = None,
    drop: Optional[Union[list, str]] = None,
    exact_match: Optional[bool] = False,
    labels: Optional[dict] = None,
    cat_template: Optional[str] = None,
    show_fe: Optional[bool] = True,
    show_se_type: Optional[bool] = True,
    felabels: Optional[dict] = None,
    notes: str = "",
    model_heads: Optional[list] = None,
    head_order: Optional[str] = "dh",
    file_name: Optional[str] = None,
    **kwargs,
) -> Union[pd.DataFrame, str, None]:
    r"""
    Generate a table summarizing the results of multiple regression models.
    It supports various output formats including html (via great tables),  markdown, and LaTeX.

    Parameters
    ----------
    models : A supported model object (Feols, Fepois, Feiv, FixestMulti) or a list of
            Feols, Fepois & Feiv models.
        The models to be summarized in the table.
    type : str, optional
        Type of output. Either "df" for pandas DataFrame, "md" for markdown,
        "gt" for great_tables, or "tex" for LaTeX table. Default is "gt".
    signif_code : list, optional
        Significance levels for the stars. Default is None, which sets [0.001, 0.01, 0.05].
        If None, no stars are printed.
    coef_fmt : str, optional
        The format of the coefficient (b), standard error (se), t-stats (t), and
        p-value (p). Default is `"b \n (se)"`.
        Spaces ` `, parentheses `()`, brackets `[]`, newlines `\n` are supported.
    custom_stats: dict, optional
        A dictionary of custom statistics that can be used in the coef_fmt string to be displayed
        in the coefficuent cells analogously to "b", "se" etc. The keys are the names of the custom
        statistics, and the values are lists of lists, where each inner list contains the custom
        statistic values for all coefficients each model.
        Note that "b", "se", "t", or "p" are reserved and cannot be used as keys.
    custom_model_stats: dict, optional
        A dictionary of custom model statistics or model information displayed in a new line in the
        bottom panel of the table. The keys are the names of the statistics (i.e. entry in the first column)
        and the values are a lists of the same length as the number of models. Default is None.
    keep: str or list of str, optional
        The pattern for retaining coefficient names. You can pass a string (one
        pattern) or a list (multiple patterns). Default is keeping all coefficients.
        You should use regular expressions to select coefficients.
            "age",            # would keep all coefficients containing age
            r"^tr",           # would keep all coefficients starting with tr
            r"\\d$",          # would keep all coefficients ending with number
        Output will be in the order of the patterns.
    drop: str or list of str, optional
        The pattern for excluding coefficient names. You can pass a string (one
        pattern) or a list (multiple patterns). Syntax is the same as for `keep`.
        Default is keeping all coefficients. Parameter `keep` and `drop` can be
        used simultaneously.
    exact_match: bool, optional
        Whether to use exact match for `keep` and `drop`. Default is False.
        If True, the pattern will be matched exactly to the coefficient name
        instead of using regular expressions.
    labels: dict, optional
        A dictionary to relabel the variables. The keys in this dictionary are the
        original variable names, which correspond to the names stored in the `_coefnames`
        attribute of the model. The values in the dictionary are the new names you want
        to assign to these variables.
        Note that interaction terms will also be relabeled using the labels of the individual variables.
        The command is applied after the `keep` and `drop` commands.
    cat_template: str, optional
        Template to relabel categorical variables. None by default, which applies no relabeling.
        Other options include combinations of "{variable}" and "{value}", e.g. "{variable}::{value}"
        to mimic fixest encoding. But "{variable}--{value}" or "{variable}{value}" or just "{value}"
        are also possible.
    show_fe: bool, optional
        Whether to show the rows with fixed effects markers. Default is True.
    show_se_type: bool, optional
        Whether to show the rows with standard error type. Default is True.
    felabels: dict, optional
        A dictionary to relabel the fixed effects. Only needed if you want to relabel
        the FE lines with a different label than the one specied for the respective
        variable in the labels dictionary.
        The command is applied after the `keep` and `drop` commands.
    digits: int
        The number of digits to round to.
    thousands_sep: bool, optional
        The thousands separator. Default is False.
    scientific_notation: bool, optional
        Whether to use scientific notation. Default is True.
    scientific_notation_threshold: int, optional
        The threshold for using scientific notation. Default is 10_000.
    notes: str, optional
        Custom table notes. Default shows the significance levels and the format of
        the coefficient cell.
    model_heads: list, optional
        Add custom headlines to models when output as df or latex. Length of list
        must correspond to number of models. Default is None.
    head_order: str, optional
        String to determine the display of the table header when output as df or latex.
        Allowed values are "dh", "hd", "d", "h", or "". When head_order is "dh",
        the dependent variable is displayed first, followed by the custom model_heads
        (provided the user has specified them). With "hd" it is the other way around.
        When head_order is "d", only the dependent variable and model numbers are displayed
        and with "" only the model numbers. Default is "dh".
    file_name: str, optional
        The name/path of the file to save the LaTeX table to. Default is None.

    Returns
    -------
    pandas.DataFrame
        A styled DataFrame with the coefficients and standard errors of the models.
        When output is "tex", the LaTeX code is returned as a string.

    Examples
    --------
    For more examples, take a look at the [regression tables and summary statistics vignette](https://py-econometrics.github.io/pyfixest/table-layout.html).

    ```{python}
    import pyfixest as pf

    # load data
    df = pf.get_data()
    fit1 = pf.feols("Y~X1 + X2 | f1", df)
    fit2 = pf.feols("Y~X1 + X2 | f1 + f2", df)

    pf.etable([fit1, fit2])
    ```
    """
    if signif_code is None:
        signif_code = [0.001, 0.01, 0.05]
    assert isinstance(signif_code, list) and len(signif_code) == 3, (
        "signif_code must be a list of length 3"
    )
    if signif_code:
        assert all([0 < i < 1 for i in signif_code]), (
            "All values of signif_code must be between 0 and 1"
        )
    if signif_code:
        assert signif_code[0] < signif_code[1] < signif_code[2], (
            "signif_code must be in increasing order"
        )

    cat_template = "" if cat_template is None else cat_template

    models = _post_processing_input_checks(models)

    if labels is None:
        labels = {}
    if custom_stats is None:
        custom_stats = dict()
    if keep is None:
        keep = []
    if drop is None:
        drop = []

    if custom_stats:
        assert isinstance(custom_stats, dict), "custom_stats must be a dict"
        for key in custom_stats:
            assert isinstance(custom_stats[key], list), (
                "custom_stats values must be a list"
            )
            assert len(custom_stats[key]) == len(models), (
                f"custom_stats {key} must have the same number as models"
            )

    assert type in [
        "df",
        "tex",
        "md",
        "html",
        "gt",
    ], "type must be either 'df', 'md', 'html', 'gt' or 'tex'"

    if model_heads is not None:
        assert len(model_heads) == len(models), (
            "model_heads must have the same length as models"
        )

    # Check if head_order is allowed string & remove h when no model_heads provided
    assert head_order in [
        "dh",
        "hd",
        "d",
        "h",
        "",
    ], "head_order must be one of 'd', 'h', 'dh', 'hd', ''"
    if model_heads is None and "h" in head_order:
        head_order = head_order.replace("h", "")

    # Check if custom_model_stats is a dictionary and the provided lists have the same length as models
    if custom_model_stats is not None:
        assert isinstance(custom_model_stats, dict), "custom_model_stats must be a dict"
        for stat, values in custom_model_stats.items():
            assert isinstance(stat, str), "custom_model_stats keys must be strings"
            assert isinstance(values, list), "custom_model_stats values must lists"
            assert len(values) == len(models), (
                "lists in custom_model_stats values must have the same length as models"
            )

    dep_var_list = []
    nobs_list = []
    fixef_list: list[str] = []
    n_coefs = []
    se_type_list = []
    r2_list = []
    adj_r2_list = []
    r2_within_list = []

    # Define code for R2, interaction & line break depending on output type
    if type in ["gt", "html"]:
        interactionSymbol = " &#215; "
        R2code = "R<sup>2</sup>"
        adj_R2_code = "Adj. R<sup>2</sup>"
        R2_within_code = "R<sup>2</sup> Within"
        lbcode = "<br>"
    elif type == "tex":
        interactionSymbol = " $\\times$ "
        R2code = "$R^2$"
        adj_R2_code = "Adj. $R^2$"
        R2_within_code = "$R^2$ Within"
        lbcode = r"\\"
    else:
        interactionSymbol = " x "
        R2code = "R2"
        adj_R2_code = "Adj. R2"
        R2_within_code = "R2 Within"
        lbcode = "\n"

    for model in models:
        dep_var_list.append(model._depvar)
        n_coefs.append(len(model._coefnames))

        _nobs_kwargs = kwargs.copy()
        _nobs_kwargs["integer"] = True
        _nobs_kwargs["scientific_notation"] = False
        nobs_list.append(_number_formatter(model._N, **_nobs_kwargs))

        if not np.isnan(model._r2):
            r2_list.append(_number_formatter(model._r2, **kwargs))
        else:
            r2_list.append("-")

        if not np.isnan(model._adj_r2):
            adj_r2_list.append(_number_formatter(model._adj_r2, **kwargs))
        else:
            adj_r2_list.append("-")

        if not np.isnan(model._r2_within):
            r2_within_list.append(_number_formatter(model._r2_within, **kwargs))
        else:
            r2_within_list.append("-")

        if model._vcov_type == "CRV":
            se_type_list.append("by: " + "+".join(model._clustervar))
        else:
            se_type_list.append(model._vcov_type)

        if model._fixef is not None and model._fixef != "0":
            fixef_list += model._fixef.split("+")

    # find all fixef variables when the user does not want to hide the FE rows
    if show_fe:
        # drop "" from fixef_list
        fixef_list = [x for x in fixef_list if x]
        # keep only unique values
        fixef_list = list(set(fixef_list))
        n_fixef = len(fixef_list)
    else:
        fixef_list = []
        n_fixef = 0

    # First create a dataframe for the model stats such as R2, nobs, etc.
    model_stats_df = pd.DataFrame()
    if custom_model_stats is not None:
        for stat, values in custom_model_stats.items():
            model_stats_df[stat] = values
    model_stats_df["Observations"] = nobs_list
    if show_se_type:
        model_stats_df["S.E. type"] = se_type_list
    model_stats_df[R2code] = r2_list
    n_model_stats = model_stats_df.shape[1]
    if any(x != "-" for x in r2_within_list):
        model_stats_df[R2_within_code] = r2_within_list
    else:
        model_stats_df[adj_R2_code] = adj_r2_list
    # Transpose
    model_stats_df = model_stats_df.T

    # Create a dataframe for the Fixed Effects markers
    fe_df = pd.DataFrame()
    # when at least one model has a fixed effect & the user wants to show them
    if fixef_list:
        for fixef in fixef_list:
            # check if not empty string
            if fixef:
                for i, model in enumerate(models):
                    if (
                        model._fixef is not None
                        and fixef in model._fixef.split("+")
                        and not model._use_mundlak
                    ):
                        fe_df.loc[i, fixef] = "x"
                    else:
                        fe_df.loc[i, fixef] = "-"
        # Sort by model
        fe_df.sort_index(inplace=True)
        # Transpose
        fe_df = fe_df.T
    else:
        show_fe = False

    # Finally, collect & format estimated coefficients and standard errors etc.
    coef_fmt_elements, coef_fmt_title = _parse_coef_fmt(coef_fmt, custom_stats)
    etable_list = []
    for i, model in enumerate(models):
        model_tidy_df = model.tidy()
        model_tidy_df.reset_index(
            inplace=True
        )  # If rounding here and p = 0.0499, it will be rounded to 0.05 and miss threshold.
        model_tidy_df["stars"] = (
            np.where(
                model_tidy_df["Pr(>|t|)"] < signif_code[0],
                "***",
                np.where(
                    model_tidy_df["Pr(>|t|)"] < signif_code[1],
                    "**",
                    np.where(model_tidy_df["Pr(>|t|)"] < signif_code[2], "*", ""),
                ),
            )
            if signif_code
            else ""
        )
        model_tidy_df[coef_fmt_title] = ""
        for element in coef_fmt_elements:
            if element == "b":
                model_tidy_df[coef_fmt_title] += (
                    model_tidy_df["Estimate"].apply(_number_formatter, **kwargs)
                    + model_tidy_df["stars"]
                )
            elif element == "se":
                model_tidy_df[coef_fmt_title] += model_tidy_df["Std. Error"].apply(
                    _number_formatter, **kwargs
                )
            elif element == "t":
                model_tidy_df[coef_fmt_title] += model_tidy_df["t value"].apply(
                    _number_formatter, **kwargs
                )
            elif element == "p":
                model_tidy_df[coef_fmt_title] += model_tidy_df["Pr(>|t|)"].apply(
                    _number_formatter, **kwargs
                )
            elif element in custom_stats:
                assert len(custom_stats[element][i]) == len(
                    model_tidy_df["Estimate"]
                ), (
                    f"custom_stats {element} has unequal length to the number of coefficients in model_tidy_df {i}"
                )
                model_tidy_df[coef_fmt_title] += pd.Series(
                    custom_stats[element][i]
                ).apply(_number_formatter, **kwargs)
            elif element == "\n":  # Replace output specific code for newline
                model_tidy_df[coef_fmt_title] += lbcode
            else:
                model_tidy_df[coef_fmt_title] += element
        model_tidy_df[coef_fmt_title] = pd.Categorical(model_tidy_df[coef_fmt_title])
        model_tidy_df = model_tidy_df[["Coefficient", coef_fmt_title]]
        model_tidy_df = pd.melt(
            model_tidy_df,
            id_vars=["Coefficient"],
            var_name="Metric",
            value_name=f"est{i + 1}",
        )
        model_tidy_df = model_tidy_df.drop("Metric", axis=1).set_index("Coefficient")
        etable_list.append(model_tidy_df)

    res = pd.concat(etable_list, axis=1)
    if keep or drop:
        idxs = _select_order_coefs(res.index.tolist(), keep, drop, exact_match)
    else:
        idxs = res.index
    res = res.loc[idxs, :].reset_index()
    # a lot of work to replace the NaNs with empty strings
    # reason: "" not a level of the category, might lead to a pandas error
    for column in res.columns:
        if (
            isinstance(res[column].dtype, pd.CategoricalDtype)
            and "" not in res[column].cat.categories
        ):
            res[column] = res[column].cat.add_categories([""])

        # Replace NA values with the empty string
        res[column] = res[column].fillna("")

    res.rename(columns={"Coefficient": "index"}, inplace=True)
    res.set_index("index", inplace=True)

    # Move the intercept row (if there is one) to the bottom of the table
    if "Intercept" in res.index:
        intercept_row = res.loc["Intercept"]
        res = res.drop("Intercept")
        res = pd.concat([res, pd.DataFrame([intercept_row])])

    # Relabel variables
    if (labels != {}) or (cat_template != ""):
        # Relabel dependent variables
        dep_var_list = [labels.get(k, k) for k in dep_var_list]

        # Relabel explanatory variables
        res_index = res.index.to_series()
        res_index = res_index.apply(
            lambda x: _relabel_expvar(x, labels or {}, interactionSymbol, cat_template)
        )
        res.set_index(res_index, inplace=True)

    # Relabel fixed effects
    if show_fe:
        if felabels is None:
            felabels = dict()
        if labels is None:
            labels = dict()
        # When the user provides a dictionary for fixed effects, then use it
        # When a corresponsing variable is not in the felabel dictionary, then use the labels dictionary
        # When in neither then just use the original variable name
        fe_index = fe_df.index.to_series()
        fe_index = fe_index.apply(lambda x: felabels.get(x, labels.get(x, x)))
        fe_df.set_index(fe_index, inplace=True)

    model_stats_df.columns = res.columns
    if show_fe:
        fe_df.columns = res.columns

    depvars = pd.DataFrame({"depvar": dep_var_list}).T
    depvars.columns = res.columns

    if type == "df":
        res_all = pd.concat([depvars, res, fe_df, model_stats_df])
        return res_all
    elif type == "md":
        res_all = pd.concat([depvars, res, fe_df, model_stats_df]).reset_index()
        # Generate notes string if user has not provided any
        if notes is None:
            if signif_code:
                notes = f"Significance levels: * p < {signif_code[2]}, ** p < {signif_code[1]}, *** p < {signif_code[0]}"
            else:
                notes = f"Format of coefficient cell: {coef_fmt_title}"
        res_all = _tabulate_etable_md(
            df=res_all,
            n_coef=res.shape[0],
            n_fixef=n_fixef,
            n_models=len(models),
            n_model_stats=n_model_stats,
        )
        print(res_all)
        print(notes)
        return None

    elif type in ["tex", "gt"]:
        # Prepare Multiindex for columns
        id_dep = dep_var_list  # depvars
        id_head = [""] * len(models) if model_heads is None else model_heads
        id_num = [f"({s})" for s in range(1, len(models) + 1)]  # model numbers

        # Concatenate the dataframes for coefficients, fixed effects, and model stats
        # and add keys identifying the three parts which will allow make_table
        # to format the table correctly inserting line between the parts
        res_all = pd.concat([res, fe_df, model_stats_df], keys=["coef", "fe", "stats"])

        # When no depvars & headlines should be displayed then use simple index
        # otherwise generate MultiIndex & determine order of index levels as specified by head_order
        if head_order == "":
            res_all.columns = pd.Index(id_num)
        else:
            cindex = [{"h": id_head, "d": id_dep}[c] for c in head_order] + [id_num]
            res_all.columns = pd.MultiIndex.from_arrays(cindex)

        # Generate generic note string if none is provided
        if notes == "":
            if type == "gt":
                notes = (
                    f"Significance levels: * p < {signif_code[2]}, ** p < {signif_code[1]}, *** p < {signif_code[0]}. "
                    + f"Format of coefficient cell:\n{coef_fmt_title}"
                )
            elif type == "tex":
                notes = (
                    f"Significance levels: $*$ p $<$ {signif_code[2]}, $**$ p $<$ {signif_code[1]}, $***$ p $<$ {signif_code[0]}. "
                    + f"Format of coefficient cell: {coef_fmt_title}"
                )
        return make_table(
            res_all,
            type=type,
            notes=notes,
            rgroup_display=False,
            file_name=file_name,
            **kwargs,
        )

    return None


def summary(models: ModelInputType, digits: int = 3) -> None:
    """
    Print a summary of estimation results for each estimated model.

    For each model, this method prints a header indicating the fixed-effects and the
    dependent variable, followed by a table of coefficient estimates with standard
    errors, t-values, and p-values.

    Parameters
    ----------
    models : A supported model object (Feols, Fepois, Feiv, FixestMulti) or a list of
            Feols, Fepois & Feiv models.
    digits : int, optional
        The number of decimal places to round the summary statistics to. Default is 3.

    Returns
    -------
    None

    Examples
    --------
    ```{python}
    import pyfixest as pf

    # load data
    df = pf.get_data()
    fit1 = pf.feols("Y~X1 + X2 | f1", df)
    fit2 = pf.feols("Y~X1 + X2 | f1 + f2", df)
    fit3 = pf.feols("Y~X1 + X2 | f1 + f2 + f3", df)

    pf.summary([fit1, fit2, fit3])
    ```
    """
    models = _post_processing_input_checks(models)

    for fxst in list(models):
        depvar = fxst._depvar

        df = fxst.tidy().round(digits)

        if fxst._method == "feols":
            estimation_method = "IV" if fxst._is_iv else "OLS"
        elif fxst._method == "fepois":
            estimation_method = "Poisson"
        elif fxst._method == "twfe":
            estimation_method = "TWFE"
        elif fxst._method == "did2s":
            estimation_method = "DID2S"
        elif "quantreg" in fxst._method:
            estimation_method = f"quantreg: q = {fxst._quantile}"  # type: ignore
        else:
            raise ValueError("Unknown estimation method.")
        print("###")
        print("")
        print("Estimation: ", estimation_method)
        depvar_fixef = f"Dep. var.: {depvar}"
        if fxst._fixef is not None:
            if not fxst._use_mundlak:
                depvar_fixef += f", Fixed effects: {fxst._fixef}"
            else:
                depvar_fixef += f", Mundlak: by {fxst._fixef}"
        print(depvar_fixef)
        if fxst._sample_split_value != "all":
            split = f"sample: {fxst._sample_split_var} = {fxst._sample_split_value}"
            print(split)
        print("Inference: ", fxst._vcov_type_detail)
        print("Observations: ", fxst._N)
        print("")
        print(df.to_markdown(floatfmt=f".{digits}f"))
        print("---")

        to_print = ""

        if not np.isnan(fxst._rmse):
            to_print += f"RMSE: {np.round(fxst._rmse, digits)} "
        if not np.isnan(fxst._r2):
            to_print += f"R2: {np.round(fxst._r2, digits)} "
        if not np.isnan(fxst._r2_within):
            to_print += f"R2 Within: {np.round(fxst._r2_within, digits)} "
        if fxst.deviance is not None:
            to_print += f"Deviance: {np.round(fxst.deviance[0], digits)} "

        print(to_print)


def _post_processing_input_checks(
    models: ModelInputType,
    check_duplicate_model_names: bool = False,
    rename_models: Optional[dict[str, str]] = None,
) -> list[Union[Feols, Fepois, Feiv]]:
    """
    Perform input checks for post-processing models.

    Parameters
    ----------
        models : Union[List[Union[Feols, Fepois, Feiv]], FixestMulti]
                The models to be checked. This can either be a list of models
                (Feols, Fepois, Feiv) or a single FixestMulti object.
        check_duplicate_model_names : bool, optional
                Whether to check for duplicate model names. Default is False.
                Mostly used to avoid overlapping models in plots created via
                pf.coefplot() and pf.iplot().
        rename_models : dict, optional
                A dictionary to rename the models. The keys are the original model names
                and the values are the new model names.

    Returns
    -------
        List[Union[Feols, Fepois]]
            A list of checked and validated models. The returned list contains only
            Feols and Fepois types.

    Raises
    ------
        TypeError: If the models argument is not of the expected type.

    """
    models_list: list[Union[Feols, Fepois, Feiv]] = []

    if isinstance(models, (Feols, Fepois, Feiv)):
        models_list = [models]
    elif isinstance(models, FixestMulti):
        models_list = models.to_list()
    elif isinstance(models, (list, ValuesView)):
        if all(isinstance(m, (Feols, Fepois, Feiv)) for m in models):
            models_list = models
        else:
            raise TypeError(
                "All elements in the models list must be instances of Feols, Feiv, or Fepois."
            )
    else:
        raise TypeError("Invalid type for models argument.")

    if check_duplicate_model_names or rename_models is not None:
        all_model_names = [model._model_name for model in models_list]

    if check_duplicate_model_names:
        # create model_name_plot attribute to differentiate between models with the
        # same model_name / model formula
        for model in models_list:
            model._model_name_plot = model._model_name

        counter = Counter(all_model_names)
        duplicate_model_names = [item for item, count in counter.items() if count > 1]

        for duplicate_model in duplicate_model_names:
            duplicates = [
                model for model in models_list if model._model_name == duplicate_model
            ]
            for i, model in enumerate(duplicates):
                model._model_name_plot = f"Model {i}: {model._model_name}"
                warnings.warn(
                    f"The _model_name attribute {model._model_name}' is duplicated for models in the `models` you provided. To avoid overlapping model names / plots, the _model_name_plot attribute has been changed to '{model._model_name_plot}'."
                )

        if rename_models is not None:
            model_name_diff = set(rename_models.keys()) - set(all_model_names)
            if model_name_diff:
                warnings.warn(
                    f"""
                    The following model names specified in rename_models are not found in the models:
                    {model_name_diff}
                    """
                )

    return models_list


def _tabulate_etable_md(df, n_coef, n_fixef, n_models, n_model_stats):
    """
    Format and tabulate a DataFrame.

    Parameters
    ----------
    - df (pandas.DataFrame): The DataFrame to be formatted and tabulated.
    - n_coef (int): The number of coefficients.
    - n_fixef (int): The number of fixed effects.
    - n_models (int): The number of models.
    - n_model_stats (int): The number of rows with model statistics.

    Returns
    -------
    - formatted_table (str): The formatted table as a string.
    """
    # Format the DataFrame for tabulate
    table = tabulate(
        df,
        headers="keys",
        showindex=False,
        colalign=["left"] + n_models * ["right"],
    )

    # Split the table into header and body
    header, body = table.split("\n", 1)

    # Add separating line after the third row
    body_lines = body.split("\n")
    body_lines.insert(2, "-" * len(body_lines[0]))
    if n_fixef > 0:
        body_lines.insert(-n_model_stats - n_fixef, "-" * len(body_lines[0]))
    body_lines.insert(-n_model_stats, "-" * len(body_lines[0]))
    body_lines.append("-" * len(body_lines[0]))

    # Join the lines back together
    formatted_table = "\n".join([header, "\n".join(body_lines)])

    # Print the formatted table
    return formatted_table


def _parse_coef_fmt(coef_fmt: str, custom_stats: dict):
    """
    Parse the coef_fmt string.

    Parameters
    ----------
    coef_fmt: str
        The coef_fmt string.
    custom_stats: dict
        A dictionary of custom statistics. Key should be lowercased (e.g., simul_intv).
        If you provide "b", "se", "t", or "p" as a key, it will overwrite the default
        values.

    Returns
    -------
    coef_fmt_elements: str
        The parsed coef_fmt string.
    coef_fmt_title: str
        The title for the coef_fmt string.
    """
    custom_elements = list(custom_stats.keys())
    if any([x in ["b", "se", "t", "p"] for x in custom_elements]):
        raise ValueError(
            "You cannot use 'b', 'se', 't', or 'p' as a key in custom_stats."
        )

    title_map = {
        "b": "Coefficient",
        "se": "Std. Error",
        "t": "t-stats",
        "p": "p-value",
    }

    allowed_elements = [
        "b",
        "se",
        "t",
        "p",
        " ",
        "\n",
        r"\(",
        r"\)",
        r"\[",
        r"\]",
        ",",
        *custom_elements,
    ]
    allowed_elements.sort(key=len, reverse=True)

    coef_fmt_elements = re.findall("|".join(allowed_elements), coef_fmt)
    coef_fmt_title = "".join([title_map.get(x, x) for x in coef_fmt_elements])

    return coef_fmt_elements, coef_fmt_title


def _number_formatter(x: float, **kwargs) -> str:
    """
    Format a number.

    Parameters
    ----------
    x: float
        The series to be formatted.
    digits: int
        The number of digits to round to.
    thousands_sep: bool, optional
        The thousands separator. Default is False.
    scientific_notation: bool, optional
        Whether to use scientific notation. Default is True.
    scientific_notation_threshold: int, optional
        The threshold for using scientific notation. Default is 10_000.
    integer: bool, optional
        Whether to format the number as an integer. Default is False.

    Returns
    -------
    formatted_x: pd.Series
        The formatted series.
    """
    digits = kwargs.get("digits", 3)
    thousands_sep = kwargs.get("thousands_sep", False)
    scientific_notation = kwargs.get("scientific_notation", True)
    scientific_notation_threshold = kwargs.get("scientific_notation_threshold", 10_000)
    integer = kwargs.get("integer", False)

    assert digits >= 0, "digits must be a positive integer"

    if integer:
        digits = 0
    x = np.round(x, digits)

    if scientific_notation and x > scientific_notation_threshold:
        return f"%.{digits}E" % x

    x_str = f"{x:,}" if thousands_sep else str(x)

    if "." not in x_str:
        x_str += ".0"  # Add a decimal point if it's an integer
    _int, _float = str(x_str).split(".")
    _float = _float.ljust(digits, "0")
    return _int if digits == 0 else f"{_int}.{_float}"


<<<<<<< HEAD
=======
def make_table(
    df: pd.DataFrame,
    type: str = "gt",
    notes: str = "",
    rgroup_sep: str = "tb",
    rgroup_display: bool = True,
    caption: Optional[str] = None,
    tab_label: Optional[str] = None,
    texlocation: str = "htbp",
    full_width: bool = False,
    file_name: Optional[str] = None,
    **kwargs,
):
    r"""
    Create a booktab style table in the desired format (gt or tex) from a DataFrame.
    The DataFrame can have a multiindex. Column index used to generate horizonal
    table spanners. Row index used to generate row group names and
    row names. The table can have multiple index levels in columns and up to
    two levels in rows.


    Parameters
    ----------
    df : pd.DataFrame
        DataFrame containing the table to be displayed.
    type : str, optional
        Type of table to be created. The default is 'gt'.
    notes : str
        Table notes to be displayed at the bottom of the table.
    rgroup_sep : str
        Whether group names are separated by lines. The default is "tb".
        When output type = 'gt', the options are 'tb', 't', 'b', or '', i.e.
        you can specify whether to have a line above, below, both or none.
        When output type = 'tex' no line will be added between the row groups
        when rgroup_sep is '' and otherwise a line before the group name will be added.
    rgroup_display : bool
        Whether to display row group names. The default is
        True.
    caption : str
        Table caption to be displayed at the top of the table. The default is None.
        When either caption or label is provided the table will be wrapped in a
        table environment.
    tab_label : str
        LaTex label of the table. The default is None. When either caption or label
        is provided the table will be wrapped in a table environment.
    texlocation : str
        Location of the table. The default is 'htbp'.
    full_width : bool
        Whether to expand the table to the full width of the page. The default is False.
    file_name : str
        Name of the file to save the table to. The default is None.
        gt tables will be saved as html files and latex tables as tex files.

    Returns
    -------
    A table in the specified format.
    """
    assert isinstance(df, pd.DataFrame), "df must be a pandas DataFrame."
    assert not isinstance(df.index, pd.MultiIndex) or df.index.nlevels <= 2, (
        "Row index can have at most two levels."
    )
    assert type in ["gt", "tex"], "type must be either 'gt' or 'tex'."
    assert rgroup_sep in [
        "tb",
        "t",
        "b",
        "",
    ], "rgroup_sep must be either 'tb', 't', 'b', or ''."
    assert file_name is None or (
        isinstance(file_name, str) and file_name.endswith((".html", ".tex"))
    ), "file_name must end with '.html' or '.tex'."

    # Make a copy of the DataFrame to avoid modifying the original
    dfs = df.copy()

    # Produce LaTeX code if either type is 'tex' or the
    # user has passed a file_name which ends with '.tex'
    if type == "tex" or (isinstance(file_name, str) and file_name.endswith(".tex")):
        # First wrap all cells which contain a line break in a makecell command
        dfs = dfs.map(
            lambda x: f"\\makecell{{{x}}}" if isinstance(x, str) and "\\\\" in x else x
        )
        row_levels = dfs.index.nlevels
        # when the row index has more than one level, we will store
        # the top level to use later to add clines and row group titles
        # and then remove it
        if row_levels > 1:
            # Store the top level of the row index
            top_row_id = dfs.index.get_level_values(0).to_list()
            # Generate a list of the distinct values
            row_groups = list(dict.fromkeys(top_row_id))
            # Generate a list containing the number of rows for each group
            row_groups_len = [top_row_id.count(group) for group in row_groups]
            # Drop the top level of the row index:
            dfs.index = dfs.index.droplevel(0)

        # Style the table
        styler = dfs.style
        # if caption is not None:
        #     styler.set_caption(caption)

        # Generate LaTeX code
        latex_res = styler.to_latex(
            hrules=True,
            multicol_align="c",
            multirow_align="t",
            column_format="l" + "c" * (dfs.shape[1] + dfs.index.nlevels),
        )

        # # Now perform post-processing of the LaTeX code
        # # First split the LaTeX code into lines
        lines = latex_res.splitlines()
        # Find the line number of the \midrule
        line_at = next(i for i, line in enumerate(lines) if "\\midrule" in line)
        # Add space after this \midrule:
        lines.insert(line_at + 1, "\\addlinespace")
        line_at += 1

        # When there are row groups then insert midrules and groupname
        if row_levels > 1 and len(row_groups) > 1:
            # Insert a midrule after each row group
            for i in range(len(row_groups)):
                if rgroup_display:
                    # Insert a line with the row group name & same space around it
                    # lines.insert(line_at+1, "\\addlinespace")
                    lines.insert(line_at + 1, "\\emph{" + row_groups[i] + "} \\\\")
                    lines.insert(line_at + 2, "\\addlinespace")
                    lines.insert(line_at + 3 + row_groups_len[i], "\\addlinespace")
                    line_at += 3
                if (rgroup_sep != "") and (i < len(row_groups) - 1):
                    # For tex output we only either at a line between the row groups or not
                    # And we don't add a line after the last row group
                    line_at += row_groups_len[i] + 1
                    lines.insert(line_at, "\\midrule")
                    lines.insert(line_at + 1, "\\addlinespace")
                    line_at += 1
        else:
            # Add line space before the end of the table
            lines.insert(line_at + dfs.shape[0] + 1, "\\addlinespace")

        # Insert cmidrules (equivalent to column spanners in gt)
        # First find the first line with an occurrence of "multicolumn"
        cmidrule_line_number = None
        for i, line in enumerate(lines):
            if "multicolumn" in line:
                cmidrule_line_number = i + 1
                # Regular expression to find \multicolumn{number}
                pattern = r"\\multicolumn\{(\d+)\}"
                # Find all matches (i.e. values of d) in the LaTeX string & convert to integers
                ncols = [int(match) for match in re.findall(pattern, line)]

                cmidrule_string = ""
                leftcol = 2
                for n in ncols:
                    cmidrule_string += (
                        r"\cmidrule(lr){"
                        + str(leftcol)
                        + "-"
                        + str(leftcol + n - 1)
                        + "} "
                    )
                    leftcol += n
                lines.insert(cmidrule_line_number, cmidrule_string)

        # # Put the lines back together
        latex_res = "\n".join(lines)

        # Wrap in threeparttable to allow for table notes
        if notes is not None:
            latex_res = (
                "\\begin{threeparttable}\n"
                + latex_res
                + "\n\\footnotesize "
                + notes
                + "\n\\end{threeparttable}"
            )
        else:
            latex_res = (
                "\\begin{threeparttable}\n" + latex_res + "\n\\end{threeparttable}"
            )

        # If caption or label specified then wrap in table environment
        if (caption is not None) or (tab_label is not None):
            latex_res = (
                "\\begin{table}["
                + texlocation
                + "]\n"
                + "\\centering\n"
                + ("\\caption{" + caption + "}\n" if caption is not None else "")
                + ("\\label{" + tab_label + "}\n" if tab_label is not None else "")
                + latex_res
                + "\n\\end{table}"
            )

        # Set cell aligment to top
        latex_res = "\\renewcommand\\cellalign{t}\n" + latex_res

        # Set table width to full page width if full_width is True
        # This is done by changing the tabular environment to tabular*
        if full_width:
            latex_res = latex_res.replace(
                "\\begin{tabular}{l", "\\begin{tabularx}{\\linewidth}{X"
            )
            latex_res = latex_res.replace(
                "\\end{tabular}", "\\end{tabularx}\n \\vspace{3pt}"
            )
            # with tabular*
            # latex_res = latex_res.replace("\\begin{tabular}{", "\\begin{tabular*}{\linewidth}{@{\extracolsep{\\fill}}")
            # latex_res = latex_res.replace("\\end{tabular}", "\\end{tabular*}")

        if file_name is not None:
            with open(file_name, "w") as f:
                f.write(latex_res)  # Write the latex code to a file

        if type == "tex":
            return latex_res

    if type == "gt":
        # GT does not support MultiIndex columns, so we need to flatten the columns
        if isinstance(dfs.columns, pd.MultiIndex):
            # Store labels of the last level of the column index (to use as column names)
            col_names = dfs.columns.get_level_values(-1)
            nl = dfs.columns.nlevels
            # As GT does not accept non-unique column names: so to allow for them
            # we just assign column numbers to the lowest index level
            col_numbers = list(map(str, range(len(dfs.columns))))
            # Save the whole column index in order to generate table spanner labels later
            dfcols = dfs.columns.to_list()
            # Then flatten the column index just numbering the columns
            dfs.columns = pd.Index(col_numbers)
            # Store the mapping of column numbers to column names
            col_dict = dict(zip(col_numbers, col_names))
            # Modify the last elements in each tuple in dfcols
            dfcols = [(*t[:-1], col_numbers[i]) for i, t in enumerate(dfcols)]
            # And drop the first column as we don't want table spanners on top of the variables
            # WE DON'T NEED THIS WITH ROW INDEX dfcols = dfcols[1:]
        else:
            nl = 1

        rowindex = dfs.index

        # Now reset row index to have the index as columns to be displayed in the table
        dfs.reset_index(inplace=True)

        # And specify the rowname_col and groupname_col
        if isinstance(rowindex, pd.MultiIndex):
            rowname_col = dfs.columns[1]
            groupname_col = dfs.columns[0]
        else:
            rowname_col = dfs.columns[0]
            groupname_col = None

        # Generate the table with GT
        gt = GT(dfs, auto_align=False)

        # When caption is provided, add it to the table
        if caption is not None:
            gt = (
                gt.tab_header(title=caption).tab_options(
                    table_border_top_style="hidden",
                )  # Otherwise line above caption
            )

        if nl > 1:
            # Add column spanners based on multiindex
            # Do this for every level in the multiindex (except the one with the column numbers)
            for i in range(nl - 1):
                col_spanners: dict[str, list[str | int]] = {}
                # Iterate over columns and group them by the labels in the respective level
                for c in dfcols:
                    key = c[i]
                    if key not in col_spanners:
                        col_spanners[key] = []
                    col_spanners[key].append(c[-1])
                for label, columns in col_spanners.items():
                    gt = gt.tab_spanner(label=label, columns=columns, level=nl - 1 - i)
            # Restore column names
            gt = gt.cols_label(**col_dict)

        # Customize the table layout
        gt = (
            gt.tab_source_note(notes)
            .tab_stub(rowname_col=rowname_col, groupname_col=groupname_col)
            .tab_options(
                table_border_bottom_style="hidden",
                stub_border_style="hidden",
                column_labels_border_top_style="solid",
                column_labels_border_top_color="black",
                column_labels_border_bottom_style="solid",
                column_labels_border_bottom_color="black",
                column_labels_border_bottom_width="0.5px",
                column_labels_vlines_color="white",
                column_labels_vlines_width="0px",
                table_body_border_top_style="solid",
                table_body_border_top_width="0.5px",
                table_body_border_top_color="black",
                table_body_hlines_style="none",
                table_body_vlines_color="white",
                table_body_vlines_width="0px",
                table_body_border_bottom_color="black",
                row_group_border_top_style="solid",
                row_group_border_top_width="0.5px",
                row_group_border_top_color="black",
                row_group_border_bottom_style="solid",
                row_group_border_bottom_width="0.5px",
                row_group_border_bottom_color="black",
                row_group_border_left_color="white",
                row_group_border_right_color="white",
                data_row_padding="4px",
                column_labels_padding="4px",
            )
            .cols_align(align="center")
        )

        # Full page width
        if full_width:
            gt = gt.tab_options(table_width="100%")

        # Customize row group display
        if "t" not in rgroup_sep:
            gt = gt.tab_options(row_group_border_top_style="none")
        if "b" not in rgroup_sep:
            gt = gt.tab_options(row_group_border_bottom_style="none")
        if not rgroup_display:
            gt = gt.tab_options(
                row_group_font_size="0px",
                row_group_padding="0px",
            )
        # Save the html code of the table to a file
        if file_name is not None:
            with open(file_name, "w") as f:
                f.write(gt.as_raw_html())

        return gt


>>>>>>> ca6e27c2
def _relabel_index(index, labels=None, stats_labels=None):
    if stats_labels is None:
        if isinstance(index, pd.MultiIndex):
            index = pd.MultiIndex.from_tuples(
                [tuple(labels.get(k, k) for k in i) for i in index]
            )
        else:
            index = [labels.get(k, k) for k in index]
    else:
        # if stats_labels is provided, we relabel the lowest level of the index with it
        if isinstance(index, pd.MultiIndex):
            new_index = []
            for i in index:
                new_index.append(
                    tuple(
                        [labels.get(k, k) for k in i[:-1]]
                        + [stats_labels.get(i[-1], i[-1])]
                    )
                )
            index = pd.MultiIndex.from_tuples(new_index)
        else:
            index = [stats_labels.get(k, k) for k in index]
    return index


def _format_mean_std(
    data: pd.Series, digits: int = 2, newline: bool = True, type=str
) -> str:
    """
    Calculate the mean and standard deviation of a pandas Series and return as a string of the format "mean /n (std)".

    Parameters
    ----------
    data : pd.Series
        The pandas Series for which to calculate the mean and standard deviation.
    digits : int, optional
        The number of decimal places to round the mean and standard deviation to. The default is 2.
    newline : bool, optional
        Whether to add a newline character between the mean and standard deviation. The default is True.
    type : str, optional
        The type of the table output.

    Returns
    -------
    _format_mean_std : str
        The mean and standard deviation of the pandas Series formated as a string.

    """
    mean = data.mean()
    std = data.std()
    if newline:
        if type == "gt":
            return f"{mean:.{digits}f}<br>({std:.{digits}f})"
        elif type == "tex":
            return f"{mean:.{digits}f}\\\\({std:.{digits}f})"
    return f"{mean:.{digits}f} ({std:.{digits}f})"


def dtable(
    df: pd.DataFrame,
    vars: list,
    stats: Optional[list] = None,
    bycol: Optional[list[str]] = None,
    byrow: Optional[str] = None,
    type: str = "gt",
    labels: dict | None = None,
    stats_labels: dict | None = None,
    digits: int = 2,
    notes: str = "",
    counts_row_below: bool = False,
    hide_stats: bool = False,
    **kwargs,
):
    r"""
    Generate descriptive statistics tables and create a booktab style table in
    the desired format (gt or tex).

    Parameters
    ----------
    df : pd.DataFrame
        DataFrame containing the table to be displayed.
    vars : list
        List of variables to be included in the table.
    stats : list, optional
        List of statistics to be calculated. The default is None, that sets ['count','mean', 'std'].
        All pandas aggregation functions are supported.
    bycol : list, optional
        List of variables to be used to group the data by columns. The default is None.
    byrow : str, optional
        Variable to be used to group the data by rows. The default is None.
    type : str, optional
        Type of table to be created. The default is 'gt'.
        Type can be 'gt' for great_tables, 'tex' for LaTeX or 'df' for dataframe.
    labels : dict, optional
        Dictionary containing the labels for the variables. The default is None.
    stats_labels : dict, optional
        Dictionary containing the labels for the statistics. The default is None.
        The function uses a default labeling which will be replaced by the labels
        in the dictionary.
    digits : int, optional
        Number of decimal places to round the statistics to. The default is 2.
    notes : str
        Table notes to be displayed at the bottom of the table.
    counts_row_below : bool
        Whether to display the number of observations at the bottom of the table.
        Will only be carried out when each var has the same number of obs and when
        byrow is None. The default is False
    hide_stats : bool
        Whether to hide the names of the statistics in the table header. When stats
        are hidden and the user provides no notes string the labels of the stats are
        listed in the table notes. The default is False.
    kwargs : dict
        Additional arguments to be passed to the make_table function.

    Returns
    -------
    A table in the specified format.

    Examples
    --------
    For more examples, take a look at the [regression tables and summary statistics vignette](https://py-econometrics.github.io/pyfixest/table-layout.html).

    ```{python}
    import pyfixest as pf

    # load data
    df = pf.get_data()
    pf.dtable(df, vars = ["Y", "X1", "X2", "f1"])
    ```
    """
    if stats is None:
        stats = ["count", "mean", "std"]
    if labels is None:
        labels = {}
    if stats_labels is None:
        stats_labels = {}
    assert isinstance(df, pd.DataFrame), "df must be a pandas DataFrame."
    assert all(pd.api.types.is_numeric_dtype(df[var]) for var in vars), (
        "Variables must be numerical."
    )
    assert type in ["gt", "tex", "df"], "type must be either 'gt' or 'tex' or 'df'."
    assert byrow is None or byrow in df.columns, (
        "byrow must be a column in the DataFrame."
    )
    assert bycol is None or all(col in df.columns for col in bycol), (
        "bycol must be a list of columns in the DataFrame."
    )

    # Default stats labels dictionary
    stats_dict = {
        "count": "N",
        "mean": "Mean",
        "std": "Std. Dev.",
        "mean_std": "Mean (Std. Dev.)",
        "mean_newline_std": "Mean (Std. Dev.)",
        "min": "Min",
        "max": "Max",
        "var": "Variance",
        "median": "Median",
    }
    stats_dict.update(stats_labels or {})

    # Define custom aggregation functions
    def mean_std(x):
        return _format_mean_std(x, digits=digits, newline=False, type=type)

    def mean_newline_std(x):
        return _format_mean_std(x, digits=digits, newline=True, type=type)

    # Create a dictionary to map stat names to custom functions
    custom_funcs = {"mean_std": mean_std, "mean_newline_std": mean_newline_std}

    # Prepare the aggregation dictionary allowing custom functions
    agg_funcs = {var: [custom_funcs.get(stat, stat) for stat in stats] for var in vars}

    # Calculate the desired statistics
    if (byrow is not None) and (bycol is not None):
        bylist = [byrow, *bycol]
        res = df.groupby(bylist).agg(agg_funcs)
    if (byrow is None) and (bycol is None):
        res = df.agg(agg_funcs)
    elif (byrow is not None) and (bycol is None):
        res = df.groupby(byrow).agg(agg_funcs)
    elif (byrow is None) and (bycol is not None):
        res = df.groupby(bycol).agg(agg_funcs)

    # Set counts_row_below to false when byrow is not None
    # or when 'count' is not in stats
    if (byrow is not None) or ("count" not in stats):
        counts_row_below = False

    # Round all floats to required decimal places
    # Convert to string to preserve the formatting
    format_string = ",." + str(digits) + "f"

    # Reshaping of table (just transpose when no multiindex)
    if res.columns.nlevels == 1:
        # Check whether number of obs should be displayed at the bottom
        if counts_row_below:
            # Only when all counts are the same within each row
            if res.loc["count"].nunique() == 1:
                # collect the number of obs
                nobs = res.loc["count"].iloc[0]
                # Drop the count row
                res = res.drop("count", axis=0)
                if "count" in stats:
                    stats.remove("count")
            else:
                counts_row_below = False

        # Transpose
        res = res.transpose(copy=True)

        # print(res)
        # Format the statistics
        for col in res.columns:
            # Format the statistics
            # for some reason count stats are displayed as floats when no multiindex,
            # so we need to convert them to integers
            if res[col].name == "count":
                res[col] = res[col].apply(lambda x: f"{x:.0f}")
            elif res[col].dtype == float:
                res[col] = res[col].apply(lambda x: f"{x:{format_string}}")

        # Add the number of observations at the bottom of the table
        if counts_row_below:
            obs_row = [str(int(nobs))] + [""] * (len(res.columns) - 1)
            res.loc[stats_dict["count"]] = obs_row

    else:
        # When there is a multiindex in the columns
        # First check whether number of obs should be displayed at the bottom
        if counts_row_below:
            # collect the number of obs for each row
            count_columns = res.xs("count", axis=1, level=-1)
            # Ensure count_columns is always a DataFrame
            if isinstance(count_columns, pd.Series):
                count_columns = count_columns.to_frame()
            # when all counts are the same within each row,
            # generate a vector with the counts
            if count_columns.nunique(axis=1).eq(1).all():
                nobs = count_columns.iloc[:, 0]
                # Drop the count column
                res = res.drop("count", axis=1, level=-1)
                if "count" in stats:
                    stats.remove("count")
                # And append the counts as an additional column
                # with the value being assigned to the column of the first stat
                # and labeled as defined in the stats_dict
                res[stats_dict["count"], stats[0]] = nobs
            else:
                counts_row_below = False

        # Format the statistics
        for col in res.columns:
            if res[col].dtype == float:
                res[col] = res[col].apply(lambda x: f"{x:{format_string}}")

        # Now some reshaping to bring the multiindex dataframe in the form of a typical descriptive statistics table
        res = pd.DataFrame(res.stack(level=0, future_stack=True))

        # First bring the variables to the rows:
        # Assign name to the column index
        res.columns.names = ["Statistics"]
        if bycol is not None:
            # Then bring the column objects to the columns:
            res = pd.DataFrame(res.unstack(level=tuple(bycol)))
            # Finally we want to have the objects first and then the statistics
            if not isinstance(res.columns, pd.MultiIndex):
                res.columns = pd.MultiIndex.from_tuples(res.columns)  # type: ignore
            res.columns = res.columns.reorder_levels([*bycol, "Statistics"])
            # And sort it properly by the variables
            # (we want to preserve the order of the lowest level for the stats)
            levels_to_sort = list(range(res.columns.nlevels - 1))
            res = res.sort_index(axis=1, level=levels_to_sort, sort_remaining=False)

        # When hide_stats is True, we remove the names of the statistics
        # And add a note to the table listing the statistics when the user
        # has not provided a notes string
        if hide_stats:
            res.columns = res.columns.droplevel(-1)
            if notes == "":
                notes = (
                    "Note: Displayed statistics are "
                    + ", ".join([stats_dict.get(k, k) for k in stats])
                    + "."
                )

    # Replace all NaNs with empty strings
    res = res.fillna("")

    # Relabel Variable names in row and column indices
    res.columns = _relabel_index(res.columns, labels, stats_dict)
    res.index = _relabel_index(res.index, labels)

    # When counts_row_below: Turn row index into a multiindex
    # to set up a second panel for the number of observations
    # that make_table will thus separate by a line
    if counts_row_below:
        res.index = pd.MultiIndex.from_tuples([("stats", i) for i in res.index])
        # Modify the last tuple in the MultiIndex
        new_index = list(res.index)
        new_index[-1] = ("nobs", stats_dict["count"])
        res.index = pd.MultiIndex.from_tuples(new_index)

    # Show row groups iff byrow is not None
    rgroup_display = byrow is not None

    # Generate the table
    if type in ["gt", "tex"]:
        # And make a booktab
        return make_table(
            res, type=type, notes=notes, rgroup_display=rgroup_display, **kwargs
        )
    else:
        return res<|MERGE_RESOLUTION|>--- conflicted
+++ resolved
@@ -838,345 +838,6 @@
     return _int if digits == 0 else f"{_int}.{_float}"
 
 
-<<<<<<< HEAD
-=======
-def make_table(
-    df: pd.DataFrame,
-    type: str = "gt",
-    notes: str = "",
-    rgroup_sep: str = "tb",
-    rgroup_display: bool = True,
-    caption: Optional[str] = None,
-    tab_label: Optional[str] = None,
-    texlocation: str = "htbp",
-    full_width: bool = False,
-    file_name: Optional[str] = None,
-    **kwargs,
-):
-    r"""
-    Create a booktab style table in the desired format (gt or tex) from a DataFrame.
-    The DataFrame can have a multiindex. Column index used to generate horizonal
-    table spanners. Row index used to generate row group names and
-    row names. The table can have multiple index levels in columns and up to
-    two levels in rows.
-
-
-    Parameters
-    ----------
-    df : pd.DataFrame
-        DataFrame containing the table to be displayed.
-    type : str, optional
-        Type of table to be created. The default is 'gt'.
-    notes : str
-        Table notes to be displayed at the bottom of the table.
-    rgroup_sep : str
-        Whether group names are separated by lines. The default is "tb".
-        When output type = 'gt', the options are 'tb', 't', 'b', or '', i.e.
-        you can specify whether to have a line above, below, both or none.
-        When output type = 'tex' no line will be added between the row groups
-        when rgroup_sep is '' and otherwise a line before the group name will be added.
-    rgroup_display : bool
-        Whether to display row group names. The default is
-        True.
-    caption : str
-        Table caption to be displayed at the top of the table. The default is None.
-        When either caption or label is provided the table will be wrapped in a
-        table environment.
-    tab_label : str
-        LaTex label of the table. The default is None. When either caption or label
-        is provided the table will be wrapped in a table environment.
-    texlocation : str
-        Location of the table. The default is 'htbp'.
-    full_width : bool
-        Whether to expand the table to the full width of the page. The default is False.
-    file_name : str
-        Name of the file to save the table to. The default is None.
-        gt tables will be saved as html files and latex tables as tex files.
-
-    Returns
-    -------
-    A table in the specified format.
-    """
-    assert isinstance(df, pd.DataFrame), "df must be a pandas DataFrame."
-    assert not isinstance(df.index, pd.MultiIndex) or df.index.nlevels <= 2, (
-        "Row index can have at most two levels."
-    )
-    assert type in ["gt", "tex"], "type must be either 'gt' or 'tex'."
-    assert rgroup_sep in [
-        "tb",
-        "t",
-        "b",
-        "",
-    ], "rgroup_sep must be either 'tb', 't', 'b', or ''."
-    assert file_name is None or (
-        isinstance(file_name, str) and file_name.endswith((".html", ".tex"))
-    ), "file_name must end with '.html' or '.tex'."
-
-    # Make a copy of the DataFrame to avoid modifying the original
-    dfs = df.copy()
-
-    # Produce LaTeX code if either type is 'tex' or the
-    # user has passed a file_name which ends with '.tex'
-    if type == "tex" or (isinstance(file_name, str) and file_name.endswith(".tex")):
-        # First wrap all cells which contain a line break in a makecell command
-        dfs = dfs.map(
-            lambda x: f"\\makecell{{{x}}}" if isinstance(x, str) and "\\\\" in x else x
-        )
-        row_levels = dfs.index.nlevels
-        # when the row index has more than one level, we will store
-        # the top level to use later to add clines and row group titles
-        # and then remove it
-        if row_levels > 1:
-            # Store the top level of the row index
-            top_row_id = dfs.index.get_level_values(0).to_list()
-            # Generate a list of the distinct values
-            row_groups = list(dict.fromkeys(top_row_id))
-            # Generate a list containing the number of rows for each group
-            row_groups_len = [top_row_id.count(group) for group in row_groups]
-            # Drop the top level of the row index:
-            dfs.index = dfs.index.droplevel(0)
-
-        # Style the table
-        styler = dfs.style
-        # if caption is not None:
-        #     styler.set_caption(caption)
-
-        # Generate LaTeX code
-        latex_res = styler.to_latex(
-            hrules=True,
-            multicol_align="c",
-            multirow_align="t",
-            column_format="l" + "c" * (dfs.shape[1] + dfs.index.nlevels),
-        )
-
-        # # Now perform post-processing of the LaTeX code
-        # # First split the LaTeX code into lines
-        lines = latex_res.splitlines()
-        # Find the line number of the \midrule
-        line_at = next(i for i, line in enumerate(lines) if "\\midrule" in line)
-        # Add space after this \midrule:
-        lines.insert(line_at + 1, "\\addlinespace")
-        line_at += 1
-
-        # When there are row groups then insert midrules and groupname
-        if row_levels > 1 and len(row_groups) > 1:
-            # Insert a midrule after each row group
-            for i in range(len(row_groups)):
-                if rgroup_display:
-                    # Insert a line with the row group name & same space around it
-                    # lines.insert(line_at+1, "\\addlinespace")
-                    lines.insert(line_at + 1, "\\emph{" + row_groups[i] + "} \\\\")
-                    lines.insert(line_at + 2, "\\addlinespace")
-                    lines.insert(line_at + 3 + row_groups_len[i], "\\addlinespace")
-                    line_at += 3
-                if (rgroup_sep != "") and (i < len(row_groups) - 1):
-                    # For tex output we only either at a line between the row groups or not
-                    # And we don't add a line after the last row group
-                    line_at += row_groups_len[i] + 1
-                    lines.insert(line_at, "\\midrule")
-                    lines.insert(line_at + 1, "\\addlinespace")
-                    line_at += 1
-        else:
-            # Add line space before the end of the table
-            lines.insert(line_at + dfs.shape[0] + 1, "\\addlinespace")
-
-        # Insert cmidrules (equivalent to column spanners in gt)
-        # First find the first line with an occurrence of "multicolumn"
-        cmidrule_line_number = None
-        for i, line in enumerate(lines):
-            if "multicolumn" in line:
-                cmidrule_line_number = i + 1
-                # Regular expression to find \multicolumn{number}
-                pattern = r"\\multicolumn\{(\d+)\}"
-                # Find all matches (i.e. values of d) in the LaTeX string & convert to integers
-                ncols = [int(match) for match in re.findall(pattern, line)]
-
-                cmidrule_string = ""
-                leftcol = 2
-                for n in ncols:
-                    cmidrule_string += (
-                        r"\cmidrule(lr){"
-                        + str(leftcol)
-                        + "-"
-                        + str(leftcol + n - 1)
-                        + "} "
-                    )
-                    leftcol += n
-                lines.insert(cmidrule_line_number, cmidrule_string)
-
-        # # Put the lines back together
-        latex_res = "\n".join(lines)
-
-        # Wrap in threeparttable to allow for table notes
-        if notes is not None:
-            latex_res = (
-                "\\begin{threeparttable}\n"
-                + latex_res
-                + "\n\\footnotesize "
-                + notes
-                + "\n\\end{threeparttable}"
-            )
-        else:
-            latex_res = (
-                "\\begin{threeparttable}\n" + latex_res + "\n\\end{threeparttable}"
-            )
-
-        # If caption or label specified then wrap in table environment
-        if (caption is not None) or (tab_label is not None):
-            latex_res = (
-                "\\begin{table}["
-                + texlocation
-                + "]\n"
-                + "\\centering\n"
-                + ("\\caption{" + caption + "}\n" if caption is not None else "")
-                + ("\\label{" + tab_label + "}\n" if tab_label is not None else "")
-                + latex_res
-                + "\n\\end{table}"
-            )
-
-        # Set cell aligment to top
-        latex_res = "\\renewcommand\\cellalign{t}\n" + latex_res
-
-        # Set table width to full page width if full_width is True
-        # This is done by changing the tabular environment to tabular*
-        if full_width:
-            latex_res = latex_res.replace(
-                "\\begin{tabular}{l", "\\begin{tabularx}{\\linewidth}{X"
-            )
-            latex_res = latex_res.replace(
-                "\\end{tabular}", "\\end{tabularx}\n \\vspace{3pt}"
-            )
-            # with tabular*
-            # latex_res = latex_res.replace("\\begin{tabular}{", "\\begin{tabular*}{\linewidth}{@{\extracolsep{\\fill}}")
-            # latex_res = latex_res.replace("\\end{tabular}", "\\end{tabular*}")
-
-        if file_name is not None:
-            with open(file_name, "w") as f:
-                f.write(latex_res)  # Write the latex code to a file
-
-        if type == "tex":
-            return latex_res
-
-    if type == "gt":
-        # GT does not support MultiIndex columns, so we need to flatten the columns
-        if isinstance(dfs.columns, pd.MultiIndex):
-            # Store labels of the last level of the column index (to use as column names)
-            col_names = dfs.columns.get_level_values(-1)
-            nl = dfs.columns.nlevels
-            # As GT does not accept non-unique column names: so to allow for them
-            # we just assign column numbers to the lowest index level
-            col_numbers = list(map(str, range(len(dfs.columns))))
-            # Save the whole column index in order to generate table spanner labels later
-            dfcols = dfs.columns.to_list()
-            # Then flatten the column index just numbering the columns
-            dfs.columns = pd.Index(col_numbers)
-            # Store the mapping of column numbers to column names
-            col_dict = dict(zip(col_numbers, col_names))
-            # Modify the last elements in each tuple in dfcols
-            dfcols = [(*t[:-1], col_numbers[i]) for i, t in enumerate(dfcols)]
-            # And drop the first column as we don't want table spanners on top of the variables
-            # WE DON'T NEED THIS WITH ROW INDEX dfcols = dfcols[1:]
-        else:
-            nl = 1
-
-        rowindex = dfs.index
-
-        # Now reset row index to have the index as columns to be displayed in the table
-        dfs.reset_index(inplace=True)
-
-        # And specify the rowname_col and groupname_col
-        if isinstance(rowindex, pd.MultiIndex):
-            rowname_col = dfs.columns[1]
-            groupname_col = dfs.columns[0]
-        else:
-            rowname_col = dfs.columns[0]
-            groupname_col = None
-
-        # Generate the table with GT
-        gt = GT(dfs, auto_align=False)
-
-        # When caption is provided, add it to the table
-        if caption is not None:
-            gt = (
-                gt.tab_header(title=caption).tab_options(
-                    table_border_top_style="hidden",
-                )  # Otherwise line above caption
-            )
-
-        if nl > 1:
-            # Add column spanners based on multiindex
-            # Do this for every level in the multiindex (except the one with the column numbers)
-            for i in range(nl - 1):
-                col_spanners: dict[str, list[str | int]] = {}
-                # Iterate over columns and group them by the labels in the respective level
-                for c in dfcols:
-                    key = c[i]
-                    if key not in col_spanners:
-                        col_spanners[key] = []
-                    col_spanners[key].append(c[-1])
-                for label, columns in col_spanners.items():
-                    gt = gt.tab_spanner(label=label, columns=columns, level=nl - 1 - i)
-            # Restore column names
-            gt = gt.cols_label(**col_dict)
-
-        # Customize the table layout
-        gt = (
-            gt.tab_source_note(notes)
-            .tab_stub(rowname_col=rowname_col, groupname_col=groupname_col)
-            .tab_options(
-                table_border_bottom_style="hidden",
-                stub_border_style="hidden",
-                column_labels_border_top_style="solid",
-                column_labels_border_top_color="black",
-                column_labels_border_bottom_style="solid",
-                column_labels_border_bottom_color="black",
-                column_labels_border_bottom_width="0.5px",
-                column_labels_vlines_color="white",
-                column_labels_vlines_width="0px",
-                table_body_border_top_style="solid",
-                table_body_border_top_width="0.5px",
-                table_body_border_top_color="black",
-                table_body_hlines_style="none",
-                table_body_vlines_color="white",
-                table_body_vlines_width="0px",
-                table_body_border_bottom_color="black",
-                row_group_border_top_style="solid",
-                row_group_border_top_width="0.5px",
-                row_group_border_top_color="black",
-                row_group_border_bottom_style="solid",
-                row_group_border_bottom_width="0.5px",
-                row_group_border_bottom_color="black",
-                row_group_border_left_color="white",
-                row_group_border_right_color="white",
-                data_row_padding="4px",
-                column_labels_padding="4px",
-            )
-            .cols_align(align="center")
-        )
-
-        # Full page width
-        if full_width:
-            gt = gt.tab_options(table_width="100%")
-
-        # Customize row group display
-        if "t" not in rgroup_sep:
-            gt = gt.tab_options(row_group_border_top_style="none")
-        if "b" not in rgroup_sep:
-            gt = gt.tab_options(row_group_border_bottom_style="none")
-        if not rgroup_display:
-            gt = gt.tab_options(
-                row_group_font_size="0px",
-                row_group_padding="0px",
-            )
-        # Save the html code of the table to a file
-        if file_name is not None:
-            with open(file_name, "w") as f:
-                f.write(gt.as_raw_html())
-
-        return gt
-
-
->>>>>>> ca6e27c2
 def _relabel_index(index, labels=None, stats_labels=None):
     if stats_labels is None:
         if isinstance(index, pd.MultiIndex):
