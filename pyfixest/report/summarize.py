import warnings
from collections import Counter
from collections.abc import ValuesView
from typing import Optional, Union

import maketables
import numpy as np
import pandas as pd

from pyfixest.estimation.feiv_ import Feiv
from pyfixest.estimation.feols_ import Feols
from pyfixest.estimation.fepois_ import Fepois
from pyfixest.estimation.FixestMulti_ import FixestMulti

ModelInputType = Union[
    FixestMulti, Feols, Fepois, Feiv, list[Union[Feols, Fepois, Feiv]]
]


def etable(
    models: ModelInputType,
    type: str = "gt",
    signif_code: Optional[list] = None,
    coef_fmt: str = "b \n (se)",
    custom_stats: Optional[dict] = None,
    custom_model_stats: Optional[dict] = None,
    keep: Optional[Union[list, str]] = None,
    drop: Optional[Union[list, str]] = None,
    exact_match: Optional[bool] = False,
    labels: Optional[dict] = None,
    cat_template: Optional[str] = None,
    show_fe: Optional[bool] = True,
    felabels: Optional[dict] = None,
    fe_present: str = "x",
    fe_absent: str = "-",
    notes: str = "",
    model_heads: Optional[list] = None,
    head_order: Optional[str] = "dh",
    file_name: Optional[str] = None,
    **kwargs,
) -> Union[pd.DataFrame, str, None]:
    r"""
    Generate a table summarizing the results of multiple regression models.

    This function uses the maketables package internally to create publication-ready
    regression tables. It supports various output formats including HTML (via Great Tables),
    markdown, and LaTeX.

    Parameters
    ----------
    models : A supported model object (Feols, Fepois, Feiv, FixestMulti) or a list of
            Feols, Fepois & Feiv models.
        The models to be summarized in the table.
    type : str, optional
        Type of output. Either "df" for pandas DataFrame, "md" for markdown,
        "gt" for great_tables, or "tex" for LaTeX table. Default is "gt".
    signif_code : list, optional
        Significance levels for the stars. Default is None, which sets [0.001, 0.01, 0.05].
        If None, no stars are printed.
    coef_fmt : str, optional
        The format of the coefficient (b), standard error (se), t-stats (t), and
        p-value (p). Default is `"b \n (se)"`.
        Spaces ` `, parentheses `()`, brackets `[]`, newlines `\n` are supported.
    custom_stats: dict, optional
        A dictionary of custom statistics that can be used in the coef_fmt string to be displayed
        in the coefficuent cells analogously to "b", "se" etc. The keys are the names of the custom
        statistics, and the values are lists of lists, where each inner list contains the custom
        statistic values for all coefficients each model.
        Note that "b", "se", "t", or "p" are reserved and cannot be used as keys.
    custom_model_stats: dict, optional
        A dictionary of custom model statistics or model information displayed in a new line in the
        bottom panel of the table. The keys are the names of the statistics (i.e. entry in the first column)
        and the values are a lists of the same length as the number of models. Default is None.
    keep: str or list of str, optional
        The pattern for retaining coefficient names. You can pass a string (one
        pattern) or a list (multiple patterns). Default is keeping all coefficients.
        You should use regular expressions to select coefficients.
            "age",            # would keep all coefficients containing age
            r"^tr",           # would keep all coefficients starting with tr
            r"\\d$",          # would keep all coefficients ending with number
        Output will be in the order of the patterns.
    drop: str or list of str, optional
        The pattern for excluding coefficient names. You can pass a string (one
        pattern) or a list (multiple patterns). Syntax is the same as for `keep`.
        Default is keeping all coefficients. Parameter `keep` and `drop` can be
        used simultaneously.
    exact_match: bool, optional
        Whether to use exact match for `keep` and `drop`. Default is False.
        If True, the pattern will be matched exactly to the coefficient name
        instead of using regular expressions.
    labels: dict, optional
        A dictionary to relabel the variables. The keys in this dictionary are the
        original variable names, which correspond to the names stored in the `_coefnames`
        attribute of the model. The values in the dictionary are the new names you want
        to assign to these variables.
        Note that interaction terms will also be relabeled using the labels of the individual variables.
        The command is applied after the `keep` and `drop` commands.
    cat_template: str, optional
        Template to relabel categorical variables. None by default, which applies no relabeling.
        Other options include combinations of "{variable}" and "{value}", e.g. "{variable}::{value}"
        to mimic fixest encoding. But "{variable}--{value}" or "{variable}{value}" or just "{value}"
        are also possible.
    show_fe: bool, optional
        Whether to show the rows with fixed effects markers. Default is True.
    felabels: dict, optional
        A dictionary to relabel the fixed effects. Only needed if you want to relabel
        the FE lines with a different label than the one specied for the respective
        variable in the labels dictionary.
        The command is applied after the `keep` and `drop` commands.
    fe_present: str, optional
        Symbol to use when a fixed effect is present in a model. Default is "x".
        Common alternatives include "Y", "YES", "✓", "✅", or any custom string.
    fe_absent: str, optional
        Symbol to use when a fixed effect is absent from a model. Default is "-".
        Common alternatives include "N", "NO", "✗", "", or any custom string.
    digits: int
        The number of digits to round to.
    thousands_sep: bool, optional
        The thousands separator. Default is False.
    scientific_notation: bool, optional
        Whether to use scientific notation. Default is True.
    scientific_notation_threshold: int, optional
        The threshold for using scientific notation. Default is 10_000.
    notes: str, optional
        Custom table notes. Default shows the significance levels and the format of
        the coefficient cell.
    model_heads: list, optional
        Add custom headlines to models when output as df or latex. Length of list
        must correspond to number of models. Default is None.
    head_order: str, optional
        String to determine the display of the table header when output as df or latex.
        Allowed values are "dh", "hd", "d", "h", or "". When head_order is "dh",
        the dependent variable is displayed first, followed by the custom model_heads
        (provided the user has specified them). With "hd" it is the other way around.
        When head_order is "d", only the dependent variable and model numbers are displayed
        and with "" only the model numbers. Default is "dh".
    file_name: str, optional
        The name/path of the file to save the LaTeX table to. Default is None.

    Returns
    -------
    pandas.DataFrame
        A styled DataFrame with the coefficients and standard errors of the models.
        When output is "tex", the LaTeX code is returned as a string.

    Examples
    --------
    For more examples, take a look at the [regression tables and summary statistics vignette](https://py-econometrics.github.io/pyfixest/table-layout.html).

    ```{python}
    import pyfixest as pf

    # load data
    df = pf.get_data()
    fit1 = pf.feols("Y~X1 + X2 | f1", df)
    fit2 = pf.feols("Y~X1 + X2 | f1 + f2", df)

    pf.etable([fit1, fit2])
    ```
    """
    # Apply pyfixest default for signif_code (different from maketables default)
    if signif_code is None:
        signif_code = [0.001, 0.01, 0.05]

    assert isinstance(signif_code, list) and len(signif_code) == 3, (
        "signif_code must be a list of length 3"
    )
    if signif_code:
        assert all([0 < i < 1 for i in signif_code]), (
            "All values of signif_code must be between 0 and 1"
        )
    if signif_code:
        assert signif_code[0] < signif_code[1] < signif_code[2], (
            "signif_code must be in increasing order"
        )

    assert type in [
        "df",
        "tex",
        "md",
        "html",
        "gt",
    ], "type must be either 'df', 'md', 'html', 'gt' or 'tex'"

    models_list = _post_processing_input_checks(models)

    if model_heads is not None:
        assert len(model_heads) == len(models_list), (
            "model_heads must have the same length as models"
        )

    assert head_order in [
        "dh",
        "hd",
        "d",
        "h",
        "",
    ], "head_order must be one of 'd', 'h', 'dh', 'hd', ''"

    if custom_model_stats is not None:
        assert isinstance(custom_model_stats, dict), "custom_model_stats must be a dict"
        for stat, values in custom_model_stats.items():
            assert isinstance(stat, str), "custom_model_stats keys must be strings"
            assert isinstance(values, list), "custom_model_stats values must lists"
            assert len(values) == len(models_list), (
                "lists in custom_model_stats values must have the same length as models"
            )

    table = maketables.ETable(
        models=models_list,
        signif_code=signif_code,
        coef_fmt=coef_fmt,
        custom_stats=custom_stats,
        custom_model_stats=custom_model_stats,
        keep=keep if keep else [],
        drop=drop if drop else [],
        exact_match=exact_match,
        labels=labels,
        cat_template=cat_template,
        show_fe=show_fe,
        felabels=felabels,
        fe_present=fe_present,
        fe_absent=fe_absent,
        notes=notes,
        model_heads=model_heads,
        head_order=head_order,
        **kwargs,
    )

    if type == "df":
        return table.df
    elif type == "md":
        result = table.df.to_markdown()
        print(result)
        return None
    elif type == "tex":
        result = table.make(type="tex")
        if file_name is not None:
            with open(file_name, "w") as f:
                f.write(result)
        return result
    elif type == "html":
        return table.make(type="html")
    elif type == "gt":
        result = table.make(type="gt")
        if file_name is not None:
            with open(file_name, "w") as f:
                f.write(result.as_raw_html())
        return result

    return None


def summary(models: ModelInputType, digits: int = 3) -> None:
    """
    Print a summary of estimation results for each estimated model.

    For each model, this method prints a header indicating the fixed-effects and the
    dependent variable, followed by a table of coefficient estimates with standard
    errors, t-values, and p-values.

    Parameters
    ----------
    models : A supported model object (Feols, Fepois, Feiv, FixestMulti) or a list of
            Feols, Fepois & Feiv models.
    digits : int, optional
        The number of decimal places to round the summary statistics to. Default is 3.

    Returns
    -------
    None

    Examples
    --------
    ```{python}
    import pyfixest as pf

    # load data
    df = pf.get_data()
    fit1 = pf.feols("Y~X1 + X2 | f1", df)
    fit2 = pf.feols("Y~X1 + X2 | f1 + f2", df)
    fit3 = pf.feols("Y~X1 + X2 | f1 + f2 + f3", df)

    pf.summary([fit1, fit2, fit3])
    ```
    """
    models = _post_processing_input_checks(models)

    for fxst in list(models):
        depvar = fxst._depvar

        df = fxst.tidy().round(digits)

        if fxst._method == "feols":
            estimation_method = "IV" if fxst._is_iv else "OLS"
        elif fxst._method == "fepois":
            estimation_method = "Poisson"
        elif fxst._method == "twfe":
            estimation_method = "TWFE"
        elif fxst._method == "did2s":
            estimation_method = "DID2S"
        elif "quantreg" in fxst._method:
            estimation_method = f"quantreg: q = {fxst._quantile}"  # type: ignore
        else:
            raise ValueError("Unknown estimation method.")
        print("###")
        print("")
        print("Estimation: ", estimation_method)
        depvar_fixef = f"Dep. var.: {depvar}"
        if fxst._fixef is not None:
            if not fxst._use_mundlak:
                depvar_fixef += f", Fixed effects: {fxst._fixef}"
            else:
                depvar_fixef += f", Mundlak: by {fxst._fixef}"
        print(depvar_fixef)
        if fxst._sample_split_value != "all":
            split = f"sample: {fxst._sample_split_var} = {fxst._sample_split_value}"
            print(split)
        print("Inference: ", fxst._vcov_type_detail)
        print("Observations: ", fxst._N)
        print("")
        print(df.to_markdown(floatfmt=f".{digits}f"))
        print("---")

        to_print = ""

        if not np.isnan(fxst._rmse):
            to_print += f"RMSE: {np.round(fxst._rmse, digits)} "
        if not np.isnan(fxst._r2):
            to_print += f"R2: {np.round(fxst._r2, digits)} "
        if not np.isnan(fxst._r2_within):
            to_print += f"R2 Within: {np.round(fxst._r2_within, digits)} "
        if fxst.deviance is not None:
            deviance_value = np.asarray(fxst.deviance).squeeze()
            to_print += f"Deviance: {np.round(deviance_value, digits)} "

        print(to_print)


def _post_processing_input_checks(
    models: ModelInputType,
    check_duplicate_model_names: bool = False,
    rename_models: Optional[dict[str, str]] = None,
) -> list[Union[Feols, Fepois, Feiv]]:
    """
    Perform input checks for post-processing models.

    Parameters
    ----------
        models : Union[List[Union[Feols, Fepois, Feiv]], FixestMulti]
                The models to be checked. This can either be a list of models
                (Feols, Fepois, Feiv) or a single FixestMulti object.
        check_duplicate_model_names : bool, optional
                Whether to check for duplicate model names. Default is False.
                Mostly used to avoid overlapping models in plots created via
                pf.coefplot() and pf.iplot().
        rename_models : dict, optional
                A dictionary to rename the models. The keys are the original model names
                and the values are the new model names.

    Returns
    -------
        List[Union[Feols, Fepois]]
            A list of checked and validated models. The returned list contains only
            Feols and Fepois types.

    Raises
    ------
        TypeError: If the models argument is not of the expected type.

    """
    models_list: list[Union[Feols, Fepois, Feiv]] = []

    if isinstance(models, (Feols, Fepois, Feiv)):
        models_list = [models]
    elif isinstance(models, FixestMulti):
        models_list = models.to_list()
    elif isinstance(models, (list, ValuesView)):
        if all(isinstance(m, (Feols, Fepois, Feiv)) for m in models):
            models_list = models
        else:
            raise TypeError(
                "All elements in the models list must be instances of Feols, Feiv, or Fepois."
            )
    else:
        raise TypeError("Invalid type for models argument.")

    if check_duplicate_model_names or rename_models is not None:
        all_model_names = [model._model_name for model in models_list]

    if check_duplicate_model_names:
        # create model_name_plot attribute to differentiate between models with the
        # same model_name / model formula
        for model in models_list:
            model._model_name_plot = model._model_name

        counter = Counter(all_model_names)
        duplicate_model_names = [item for item, count in counter.items() if count > 1]

        for duplicate_model in duplicate_model_names:
            duplicates = [
                model for model in models_list if model._model_name == duplicate_model
            ]
            for i, model in enumerate(duplicates):
                model._model_name_plot = f"Model {i}: {model._model_name}"
                warnings.warn(
                    f"The _model_name attribute {model._model_name}' is duplicated for models in the `models` you provided. To avoid overlapping model names / plots, the _model_name_plot attribute has been changed to '{model._model_name_plot}'."
                )

        if rename_models is not None:
            model_name_diff = set(rename_models.keys()) - set(all_model_names)
            if model_name_diff:
                warnings.warn(
                    f"""
                    The following model names specified in rename_models are not found in the models:
                    {model_name_diff}
                    """
                )

    return models_list


def dtable(
    df: pd.DataFrame,
    vars: list,
    stats: Optional[list] = None,
    bycol: Optional[list[str]] = None,
    byrow: Optional[str] = None,
    type: str = "gt",
    labels: dict | None = None,
    stats_labels: dict | None = None,
    digits: int = 2,
    notes: str = "",
    counts_row_below: bool = False,
    hide_stats: bool = False,
    **kwargs,
):
    r"""
    Generate descriptive statistics tables and create a booktab style table in
    the desired format (gt or tex).

<<<<<<< HEAD
    .. deprecated::
=======
    .. deprecated:: 0.41.0
>>>>>>> d83e15ba
        This function is deprecated and will be removed in a future version.
        Please use `maketables.DTable()` directly instead.
        See https://py-econometrics.github.io/maketables/ for documentation.

    Parameters
    ----------
    df : pd.DataFrame
        DataFrame containing the table to be displayed.
    vars : list
        List of variables to be included in the table.
    stats : list, optional
        List of statistics to be calculated. The default is None, that sets ['count','mean', 'std'].
        All pandas aggregation functions are supported.
    bycol : list, optional
        List of variables to be used to group the data by columns. The default is None.
    byrow : str, optional
        Variable to be used to group the data by rows. The default is None.
    type : str, optional
        Type of table to be created. The default is 'gt'.
        Type can be 'gt' for great_tables, 'tex' for LaTeX or 'df' for dataframe.
    labels : dict, optional
        Dictionary containing the labels for the variables. The default is None.
    stats_labels : dict, optional
        Dictionary containing the labels for the statistics. The default is None.
        The function uses a default labeling which will be replaced by the labels
        in the dictionary.
    digits : int, optional
        Number of decimal places to round the statistics to. The default is 2.
    notes : str
        Table notes to be displayed at the bottom of the table.
    counts_row_below : bool
        Whether to display the number of observations at the bottom of the table.
        Will only be carried out when each var has the same number of obs and when
        byrow is None. The default is False
    hide_stats : bool
        Whether to hide the names of the statistics in the table header. When stats
        are hidden and the user provides no notes string the labels of the stats are
        listed in the table notes. The default is False.
    kwargs : dict
        Additional arguments to be passed to maketables.DTable.

    Returns
    -------
    A table in the specified format.

    Examples
    --------
    For more examples, take a look at the [regression tables and summary statistics vignette](https://py-econometrics.github.io/pyfixest/table-layout.html).

    ```{python}
    import pyfixest as pf

    # load data
    df = pf.get_data()
    pf.dtable(df, vars = ["Y", "X1", "X2", "f1"])
    ```
    """
    warnings.warn(
        "pf.dtable() is deprecated and will be removed in a future version. "
        "Please use maketables.DTable() directly. "
        "See https://py-econometrics.github.io/maketables/ for documentation.",
        FutureWarning,
        stacklevel=2,
    )

    table = maketables.DTable(
        df=df,
        vars=vars,
        stats=stats,
        bycol=bycol,
        byrow=byrow,
        labels=labels,
        stats_labels=stats_labels,
        digits=digits,
        notes=notes,
        counts_row_below=counts_row_below,
        hide_stats=hide_stats,
        **kwargs,
    )

    # Handle output based on type parameter
    if type == "df":
        return table.df
    elif type == "gt":
        return table.make(type="gt")
    elif type == "tex":
        return table.make(type="tex")
    elif type == "html":
        return table.make(type="html")

    return table.make(type="gt")<|MERGE_RESOLUTION|>--- conflicted
+++ resolved
@@ -3,6 +3,7 @@
 from collections.abc import ValuesView
 from typing import Optional, Union
 
+import maketables
 import maketables
 import numpy as np
 import pandas as pd
@@ -41,6 +42,10 @@
 ) -> Union[pd.DataFrame, str, None]:
     r"""
     Generate a table summarizing the results of multiple regression models.
+
+    This function uses the maketables package internally to create publication-ready
+    regression tables. It supports various output formats including HTML (via Great Tables),
+    markdown, and LaTeX.
 
     This function uses the maketables package internally to create publication-ready
     regression tables. It supports various output formats including HTML (via Great Tables),
@@ -159,8 +164,10 @@
     ```
     """
     # Apply pyfixest default for signif_code (different from maketables default)
+    # Apply pyfixest default for signif_code (different from maketables default)
     if signif_code is None:
         signif_code = [0.001, 0.01, 0.05]
+
 
     assert isinstance(signif_code, list) and len(signif_code) == 3, (
         "signif_code must be a list of length 3"
@@ -173,6 +180,7 @@
         assert signif_code[0] < signif_code[1] < signif_code[2], (
             "signif_code must be in increasing order"
         )
+        )
 
     assert type in [
         "df",
@@ -184,7 +192,10 @@
 
     models_list = _post_processing_input_checks(models)
 
+    models_list = _post_processing_input_checks(models)
+
     if model_heads is not None:
+        assert len(model_heads) == len(models_list), (
         assert len(model_heads) == len(models_list), (
             "model_heads must have the same length as models"
         )
@@ -202,6 +213,7 @@
         for stat, values in custom_model_stats.items():
             assert isinstance(stat, str), "custom_model_stats keys must be strings"
             assert isinstance(values, list), "custom_model_stats values must lists"
+            assert len(values) == len(models_list), (
             assert len(values) == len(models_list), (
                 "lists in custom_model_stats values must have the same length as models"
             )
@@ -226,13 +238,50 @@
         head_order=head_order,
         **kwargs,
     )
+    table = maketables.ETable(
+        models=models_list,
+        signif_code=signif_code,
+        coef_fmt=coef_fmt,
+        custom_stats=custom_stats,
+        custom_model_stats=custom_model_stats,
+        keep=keep if keep else [],
+        drop=drop if drop else [],
+        exact_match=exact_match,
+        labels=labels,
+        cat_template=cat_template,
+        show_fe=show_fe,
+        felabels=felabels,
+        fe_present=fe_present,
+        fe_absent=fe_absent,
+        notes=notes,
+        model_heads=model_heads,
+        head_order=head_order,
+        **kwargs,
+    )
 
     if type == "df":
+        return table.df
         return table.df
     elif type == "md":
         result = table.df.to_markdown()
         print(result)
+        result = table.df.to_markdown()
+        print(result)
         return None
+    elif type == "tex":
+        result = table.make(type="tex")
+        if file_name is not None:
+            with open(file_name, "w") as f:
+                f.write(result)
+        return result
+    elif type == "html":
+        return table.make(type="html")
+    elif type == "gt":
+        result = table.make(type="gt")
+        if file_name is not None:
+            with open(file_name, "w") as f:
+                f.write(result.as_raw_html())
+        return result
     elif type == "tex":
         result = table.make(type="tex")
         if file_name is not None:
@@ -439,11 +488,7 @@
     Generate descriptive statistics tables and create a booktab style table in
     the desired format (gt or tex).
 
-<<<<<<< HEAD
     .. deprecated::
-=======
-    .. deprecated:: 0.41.0
->>>>>>> d83e15ba
         This function is deprecated and will be removed in a future version.
         Please use `maketables.DTable()` directly instead.
         See https://py-econometrics.github.io/maketables/ for documentation.
@@ -484,6 +529,7 @@
         listed in the table notes. The default is False.
     kwargs : dict
         Additional arguments to be passed to maketables.DTable.
+        Additional arguments to be passed to maketables.DTable.
 
     Returns
     -------
@@ -534,4 +580,38 @@
     elif type == "html":
         return table.make(type="html")
 
+    return table.make(type="gt")
+    warnings.warn(
+        "pf.dtable() is deprecated and will be removed in a future version. "
+        "Please use maketables.DTable() directly. "
+        "See https://py-econometrics.github.io/maketables/ for documentation.",
+        FutureWarning,
+        stacklevel=2,
+    )
+
+    table = maketables.DTable(
+        df=df,
+        vars=vars,
+        stats=stats,
+        bycol=bycol,
+        byrow=byrow,
+        labels=labels,
+        stats_labels=stats_labels,
+        digits=digits,
+        notes=notes,
+        counts_row_below=counts_row_below,
+        hide_stats=hide_stats,
+        **kwargs,
+    )
+
+    # Handle output based on type parameter
+    if type == "df":
+        return table.df
+    elif type == "gt":
+        return table.make(type="gt")
+    elif type == "tex":
+        return table.make(type="tex")
+    elif type == "html":
+        return table.make(type="html")
+
     return table.make(type="gt")