--- conflicted
+++ resolved
@@ -1,10 +1,6 @@
 [tool.poetry]
 name = "pyfixest"
-<<<<<<< HEAD
 version = "0.21.0"
-=======
-version = "0.20.1"
->>>>>>> ebbe0172
 
 description = "Fast high dimensional fixed effect estimation following syntax of the fixest R package. Supports OLS, IV and Poisson regression and a range of inference procedures. Additionally, supports (some of) the regression based new Difference-in-Differences Estimators (Did2s, Linear Projections)."
 authors = ["Alexander Fischer <alexander-fischer1801@t-online.de>", "Styfen Schär"]
