--- conflicted
+++ resolved
@@ -14,63 +14,10 @@
 requires = ["maturin>=1.8,<2.0"]
 build-backend = "maturin"
 
-<<<<<<< HEAD
-[tool.pixi.project]
-channels = ["conda-forge"]
-platforms = ["linux-64", "win-64", "osx-arm64", "osx-64"]
-
-[tool.pixi.pypi-dependencies]
-pyfixest = { path = ".", editable = true }
-
-[tool.pixi.environments]
-default = { solve-group = "default" }
-dev = { features = ["dev"], solve-group = "default" }
-build = { features = ["build"], solve-group = "default" }
-lint = { features = ["lint"], solve-group = "default" }
-docs = { features = ["docs"], solve-group = "default" }
-jax = { features = ["jax"], solve-group = "default" }
-plots = { features = ["plots"], solve-group = "default" }
-
-[tool.pixi.feature.dev.tasks]
-tests = "pytest -rs -n 6 --cov-report=term tests"
-tests-against-r-core = "pytest -rs tests -n 6 -m \"against_r_core\" --cov=pyfixest --cov-report=xml"
-tests-against-r-extended = "pytest -rs tests -n 6 -m \"against_r_extended\" --cov=pyfixest --cov-report=xml"
-tests-regular = "pytest tests -n 6 -m \"not (extended or against_r_core or against_r_extended or plots)\" --cov=pyfixest --cov-report=xml"
-tests-extended = "pytest tests -n 6 -m \"extended\" --cov=pyfixest --cov-report=xml"
-tests-fixest = "pytest -rs tests/test_vs_fixest.py -n 6 --cov=pyfixest --cov-report=xml"
-tests-plots-dev = "pixi run --environment dev pytest tests/test_plots.py -n 6"
-tests-plots = "pixi run --environment plots pytest tests/test_plots.py -n 6"
-tests-rerun = "pytest --lf -n 6"
-debug = "python pyfixest/debug.py"
-update-test-data = "Rscript tests/r_test_comparisons.R"
-install-r-extended = "Rscript r_test_requirements.R"
-render-notebooks = "python scripts/run_notebooks.py"
-
-[tool.pixi.feature.lint.tasks]
-lint = "pre-commit run ruff --all-files"
-mypy = "pre-commit run mypy --all-files"
-
-[tool.pixi.feature.build.tasks]
-build-pip = 'python -m build .'
-maturin-develop = "maturin develop --release --strip"
-
-
-[tool.pixi.feature.docs.tasks]
-docs-build = "quartodoc build --verbose --config docs/_quarto.yml"
-docs-render = "quarto render docs"
-docs-preview = "quarto preview docs"
-
-[tool.pixi.feature.docs.dependencies]
-rpy2 = ">=3.5.11,<4"
-r = "*"
-r-fixest = ">=0.12.1,<0.13"
-r-broom = ">=1.0.5,<2"
-=======
 [tool.maturin]
 module-name = "pyfixest.core._core_impl"
 features = ["pyo3/extension-module"]
 python-source = "."
->>>>>>> 2ab4c2be
 
 [tool.pytest.ini_options]
 addopts = [
