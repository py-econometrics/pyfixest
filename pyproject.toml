[tool.poetry]
name = "pyfixest"
<<<<<<< HEAD
version = "0.16.2"
=======
version = "0.16.1"
>>>>>>> 16383dc6


description = "Fast high dimensional fixed effect estimation following syntax of the fixest R package. Supports OLS, IV and Poisson regression and a range of inference procedures. Additionally, experimentally supports (some of) the regression based new Difference-in-Differences Estimators (Did2s)."
authors = ["Alexander Fischer <alexander-fischer1801@t-online.de>", "Styfen Schär"]
license = "MIT"
readme = "readme.md"
homepage = "https://s3alfisc.github.io/pyfixest/"
repository = "https://github.com/s3alfisc/pyfixest"

[tool.poetry.dependencies]
python = ">=3.9,<4.0"
pandas = ">=1.1.0"
numpy = ">=1.19.0"
scipy = ">=1.6"
formulaic = ">=0.6.6,<1.0.0"
lets-plot = ">=4.0.1"
numba = ">=0.58.0"
tabulate = ">=0.9.0"
tqdm = "^4.66.1"

[tool.poetry.group.dev.dependencies]
pytest=">=7.0.0"
polars = ">=0.20.1"
rpy2 = ">=3.5.0"
pytest-cov = "^4.1.0"
pytest-xdist = ">=3.5.0"
pyhdfe = ">=0.2.0"
pyarrow = ">=14.0.2"
wildboottest = ">=0.2.0"
pre-commit = "^3.6.0"
doubleml = "^0.7.1"

[tool.poetry.group.docs.dependencies]
quartodoc = ">=0.7.2"
jupyterlab = "^4.0.12"
jupytext = "^1.16.1"

[tool.pytest.ini_options]
filterwarnings =[
    "ignore::FutureWarning:rpy2",
    "ignore::DeprecationWarning:rpy2"
]

[tool.ruff]
line-length = 88
fix = true
#extend-include = ["*.ipynb"] # TODO: add ruff for notebooks

# Assume Python 3.9
target-version = "py39"

[tool.ruff.lint]
# docs: https://docs.astral.sh/ruff/rules/
select = [
  "F", # Pyflakes
  "E", # pycodestyle errors
  "W", # pycodestyle warnings
  "I", # isort
  "D", # flake8-docstrings
  "UP", # pyupgrade
  "SIM", # flake8-simplify
  "TRY", # tryceratops
]

ignore = [
# do not enable if formatting
# docs: https://docs.astral.sh/ruff/formatter/#conflicting-lint-rules
  "W191",   # tab indentation
  "E111",   # indentation
  "E114",   # indentation
  "E117",   # over indented
  "D206",   # indent with spaces
  "D300",   # triple single quotes
  "E501",   # line length regulated by formatter
  "D105",   # missing docstring in magic method
  "D100",   # missing docstring in public module
  "D104",   # missing docstring in public package
  "SIM110", # Use all instead of `for` loop
  "TRY003", # Avoid specifying long messages outside the exception class
]

[tool.ruff.lint.per-file-ignores]
"tests/**/*.py" = ["D100", "D103"]

[tool.ruff.lint.pycodestyle]
max-doc-length = 88

[tool.ruff.lint.pydocstyle]
convention = "numpy"

[tool.ruff.format]
docstring-code-format = true
docstring-code-line-length = 88

[build-system]
requires = ["poetry-core"]
build-backend = "poetry.core.masonry.api"<|MERGE_RESOLUTION|>--- conflicted
+++ resolved
@@ -1,11 +1,6 @@
 [tool.poetry]
 name = "pyfixest"
-<<<<<<< HEAD
 version = "0.16.2"
-=======
-version = "0.16.1"
->>>>>>> 16383dc6
-
 
 description = "Fast high dimensional fixed effect estimation following syntax of the fixest R package. Supports OLS, IV and Poisson regression and a range of inference procedures. Additionally, experimentally supports (some of) the regression based new Difference-in-Differences Estimators (Did2s)."
 authors = ["Alexander Fischer <alexander-fischer1801@t-online.de>", "Styfen Schär"]
