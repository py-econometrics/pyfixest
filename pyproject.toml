--- conflicted
+++ resolved
@@ -22,11 +22,7 @@
   "tqdm==4.66.4",
   "great-tables>=0.10.0",
   "numpy>=1.19.0",
-<<<<<<< HEAD
-  "jinja2>=3.1.4,<4",
   "narwhals>=1.13.3",
-=======
->>>>>>> 231075be
 ]
 
 [tool.pixi.feature.dev.dependencies]
