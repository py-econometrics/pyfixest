--- conflicted
+++ resolved
@@ -21,12 +21,7 @@
   "tqdm==4.66.4",
   "great-tables>=0.10.0",
   "numpy>=1.19.0",
-<<<<<<< HEAD
-  "jinja2>=3.1.4,<4",
-  "joblib",
-=======
   "narwhals>=1.13.3",
->>>>>>> 77e7080d
 ]
 
 [tool.pixi.feature.dev.dependencies]
@@ -42,12 +37,9 @@
   "doubleml==0.7.1",
   "wildboottest>=0.3.2",
   "ipykernel>=6.29.5,<7",
-<<<<<<< HEAD
-=======
   "duckdb>=1.1.3",
   "polars>=1.0.0",
   "pyarrow>=14.0"
->>>>>>> 77e7080d
 ]
 
 docs = [
