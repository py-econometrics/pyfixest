## PyFixest

[![PyPI - Version](https://img.shields.io/pypi/v/pyfixest.svg)](https://pypi.org/project/pyfixest/)
![PyPI - Python Version](https://img.shields.io/pypi/pyversions/pyfixest.svg)
![PyPI - Downloads](https://img.shields.io/pypi/dm/pyfixest)
[![image](https://codecov.io/gh/s3alfisc/pyfixest/branch/master/graph/badge.svg)](https://codecov.io/gh/s3alfisc/pyfixest)

This is a draft package (no longer highly experimental) for a Python clone of the excellent [fixest](https://github.com/lrberge/fixest) package. The package aims to mimic `fixest` syntax and functionality as closely as possible. Fixed effects are projected out via the [PyHDFE](https://github.com/jeffgortmaker/pyhdfe) package. For a quick introduction, see the [tutorial](https://s3alfisc.github.io/pyfixest/tutorial/).

## Functionality

At the moment, `PyFixest` supports

- OLS and IV Regression
- Poisson Regression
- Multiple Estimation Syntax
- Several Robust and Cluster Robust Variance-Covariance Types
- Wild Cluster Bootstrap Inference (via [wildboottest](https://github.com/s3alfisc/wildboottest))
- Support for estimators of the "new" Difference-in-Difference literature is work in progress. `PyFixest` currently provides an
<<<<<<< HEAD
  experimentla implementation of Gardner's Did2s estimtator (via the `pyfixest.experimental.did` module, only ATT estimation).
=======
  experimental implementation of Gardner's Did2s estimtator (via the `pyfixest.experimental.did` module, only ATT estimation).
>>>>>>> 21d10a72

## Installation

You can install the release version from `PyPi` by running `pip install pyfixest` or the development version from github.

## Quickstart

```python
from pyfixest.estimation import feols
from pyfixest.utils import get_data

data = get_data()

# OLS Estimation
fit = feols("Y~X1 | csw0(f1, f2)", data = data, vcov = {'CRV1':'group_id'})
fit.summary()

# ###
#
# Model:  OLS
# Dep. var.:  Y
# Inference:  CRV1
# Observations:  998
#
# | Coefficient   |   Estimate |   Std. Error |   t value |   Pr(>|t|) |   2.5 % |   97.5 % |
# |:--------------|-----------:|-------------:|----------:|-----------:|--------:|---------:|
# | Intercept     |      2.206 |        0.078 |    28.304 |      0.000 |   2.043 |    2.370 |
# | X1            |      0.358 |        0.051 |     6.962 |      0.000 |   0.250 |    0.466 |
# ---
# RMSE: 1.765  Adj. R2: 0.024  Adj. R2 Within: 0.024
# ###
#
# Model:  OLS
# Dep. var.:  Y
# Fixed effects:  f1
# Inference:  CRV1
# Observations:  997
#
# | Coefficient   |   Estimate |   Std. Error |   t value |   Pr(>|t|) |   2.5 % |   97.5 % |
# |:--------------|-----------:|-------------:|----------:|-----------:|--------:|---------:|
# | X1            |      0.411 |        0.040 |    10.188 |      0.000 |   0.326 |    0.495 |
# ---
# RMSE: 1.421  Adj. R2: 0.048  Adj. R2 Within: 0.048
# ###
#
# Model:  OLS
# Dep. var.:  Y
# Fixed effects:  f1+f2
# Inference:  CRV1
# Observations:  997
#
# | Coefficient   |   Estimate |   Std. Error |   t value |   Pr(>|t|) |   2.5 % |   97.5 % |
# |:--------------|-----------:|-------------:|----------:|-----------:|--------:|---------:|
# | X1            |      0.431 |        0.035 |    12.319 |      0.000 |   0.358 |    0.505 |
# ---
# RMSE: 1.2  Adj. R2: 0.07  Adj. R2 Within: 0.07

```

Standard Errors can be adjusted after estimation, "on-the-fly":

```python
fit1 = fit.fetch_model(0)
fit1.vcov("hetero").tidy()
# Model:  Y~X1
# ###
#
# Model:  OLS
# Dep. var.:  Y
# Inference:  hetero
# Observations:  998
#
# | Coefficient   |   Estimate |   Std. Error |   t value |   Pr(>|t|) |   2.5 % |   97.5 % |
# |:--------------|-----------:|-------------:|----------:|-----------:|--------:|---------:|
# | Intercept     |      2.206 |        0.088 |    25.180 |      0.000 |   2.034 |    2.378 |
# | X1            |      0.358 |        0.068 |     5.254 |      0.000 |   0.224 |    0.491 |
# ---
# RMSE: 1.765  Adj. R2: 0.024  Adj. R2 Within: 0.024
```

Last, `PyFixest` also supports IV estimation via three part formula syntax:

```py
fit_iv = feols("Y ~ 1 | f1 | X1 ~ Z1", data = data)
fit_iv.summary()

# ###
#
# Model:  IV
# Dep. var.:  Y
# Fixed effects:  f1
# Inference:  CRV1
# Observations:  997
#
# | Coefficient   |   Estimate |   Std. Error |   t value |   Pr(>|t|) |   2.5 % |   97.5 % |
# |:--------------|-----------:|-------------:|----------:|-----------:|--------:|---------:|
# | X1            |      0.479 |        0.096 |     4.979 |      0.000 |   0.282 |    0.676 |
# ---
```<|MERGE_RESOLUTION|>--- conflicted
+++ resolved
@@ -17,11 +17,7 @@
 - Several Robust and Cluster Robust Variance-Covariance Types
 - Wild Cluster Bootstrap Inference (via [wildboottest](https://github.com/s3alfisc/wildboottest))
 - Support for estimators of the "new" Difference-in-Difference literature is work in progress. `PyFixest` currently provides an
-<<<<<<< HEAD
-  experimentla implementation of Gardner's Did2s estimtator (via the `pyfixest.experimental.did` module, only ATT estimation).
-=======
   experimental implementation of Gardner's Did2s estimtator (via the `pyfixest.experimental.did` module, only ATT estimation).
->>>>>>> 21d10a72
 
 ## Installation
 
