ci:
  autofix_prs: false

repos:
  - repo: https://github.com/pre-commit/pre-commit-hooks
    rev: v4.6.0
    hooks:
      - id: debug-statements
      - id: trailing-whitespace
      - id: end-of-file-fixer
      - id: check-yaml
        args: [--allow-multiple-documents]
      - id: check-toml
      - id: check-added-large-files

  - repo: https://github.com/python-jsonschema/check-jsonschema
    rev: 0.29.2
    hooks:
      - id: check-github-workflows
        args: ["--verbose"]

  - repo: https://github.com/astral-sh/ruff-pre-commit
    rev: v0.6.2
    hooks:
      - id: ruff
        args: ["--fix", "--output-format=full"]
      - id: ruff-format

  - repo: https://github.com/nbQA-dev/nbQA
    rev: 1.8.7
    hooks:
      - id: nbqa-ruff
        args: ["--fix", "--output-format=full"]
        files: ^docs/.*\.ipynb$

<<<<<<< HEAD
#  - repo: https://github.com/pre-commit/mirrors-mypy
#    rev: v1.10.0
#    hooks:
#      - id: mypy
#        args: [--ignore-missing-imports]
#        files: ^pyfixest/
#        additional_dependencies: [numpy>=1.20, pandas-stubs]
=======
  - repo: https://github.com/pre-commit/mirrors-mypy
    rev: v1.11.2
    hooks:
      - id: mypy
        args: [--ignore-missing-imports]
        files: ^pyfixest/
        additional_dependencies: [numpy>=1.20, pandas-stubs]
>>>>>>> a6ca571e
<|MERGE_RESOLUTION|>--- conflicted
+++ resolved
@@ -33,20 +33,11 @@
         args: ["--fix", "--output-format=full"]
         files: ^docs/.*\.ipynb$
 
-<<<<<<< HEAD
-#  - repo: https://github.com/pre-commit/mirrors-mypy
-#    rev: v1.10.0
-#    hooks:
-#      - id: mypy
-#        args: [--ignore-missing-imports]
-#        files: ^pyfixest/
-#        additional_dependencies: [numpy>=1.20, pandas-stubs]
-=======
+
   - repo: https://github.com/pre-commit/mirrors-mypy
     rev: v1.11.2
     hooks:
       - id: mypy
         args: [--ignore-missing-imports]
         files: ^pyfixest/
-        additional_dependencies: [numpy>=1.20, pandas-stubs]
->>>>>>> a6ca571e
+        additional_dependencies: [numpy>=1.20, pandas-stubs]