---
format:
  html:
    html-table-processing: none
toc: true
toc-title: "On this page"
toc-location: left
---
## Table Layout with PyFixest

::: {.callout-note}
## Migration Notice
Starting with pyfixest 0.41.0 (currently in development), the table functionality is powered by [maketables](https://py-econometrics.github.io/maketables/).
The `pf.etable()` API remains unchanged. `pf.dtable()` is deprecated (use `DTable()` directly) and `pf.make_table()` has been removed (use `maketables.MTable()` directly).
:::

Pyfixest comes with functions to generate publication-ready tables. Regression tables are generated with `pf.etable()`, which can output different formats, for instance using the [Great Tables](https://posit-dev.github.io/great-tables/articles/intro.html) package or generating formatted LaTex Tables using [booktabs](https://ctan.org/pkg/booktabs?lang=en). Descriptive statistics tables can be created with `DTable()` and custom tables with `maketables.MTable()`.

To begin, we load some libraries and fit a set of regression models.

```{python}
import numpy as np
import pandas as pd
import pylatex as pl  # for the latex table; note: not a dependency of pyfixest - needs manual installation
from maketables import DTable
from great_tables import loc, style  # great_tables is used by maketables internally
from IPython.display import FileLink, display

import pyfixest as pf

%load_ext autoreload
%autoreload 2

data = pf.get_data()

fit1 = pf.feols("Y ~ X1 + X2 | f1", data=data)
fit2 = pf.feols("Y ~ X1 + X2 | f1 + f2", data=data)
fit3 = pf.feols("Y ~ X1 *X2 | f1 + f2", data=data)
fit4 = pf.feols("Y2 ~ X1 + X2 | f1", data=data)
fit5 = pf.feols("Y2 ~ X1 + X2 | f1 + f2", data=data)
fit6 = pf.feols("Y2 ~ X1 *X2 | f1 + f2", data=data)
```

# Regression Tables via `pf.etable()`

## Basic Usage

We can compare all regression models via the pyfixest-internal `pf.etable()` function:


```{python}
pf.etable([fit1, fit2, fit3, fit4, fit5, fit6])
```

You can also estimate and display multiple regressions with one line of code using the (py)fixest stepwise notation:

```{python}
pf.etable(pf.feols("Y+Y2~csw(X1,X2,X1:X2)", data=data))
```

## Keep and drop variables
`etable` allows us to do a few things out of the box. For example, we can only keep the variables that we'd like, which keeps all variables that fit the provided regex match.


```{python}
pf.etable([fit1, fit2, fit3, fit4, fit5, fit6], keep="X1")
```

We can use the `exact_match` argument to select a specific set of variables:

```{python}
pf.etable([fit1, fit2, fit3, fit4, fit5, fit6], keep=["X1", "X2"], exact_match=True)
```

We can also easily **drop** variables via the `drop` argument:

```{python}
pf.etable([fit1, fit2, fit3, fit4, fit5, fit6], drop=["X1"])
```

## Display p-values or confidence intervals
By default, `pf.etable()` reports **standard errors**. But we can also ask to output p-values or confidence intervals via the `coef_fmt` function argument.


```{python}
pf.etable([fit1, fit2, fit3, fit4, fit5, fit6], coef_fmt="b \n (se) \n [p]")
```

## Significance levels and rounding
Additionally, we can also overwrite the defaults for the reported significance levels and control the rounding of results via the `signif_code` and `digits` function arguments:


```{python}
pf.etable([fit1, fit2, fit3, fit4, fit5, fit6], signif_code=[0.01, 0.05, 0.1], digits=5)
```


## Other output formats
By default, `pf.etable()` returns a GT object (see [the Great Tables package](https://posit-dev.github.io/great-tables/articles/intro.html)), but you can also opt to dataframe, markdown, or latex output via the `type` argument.


```{python}
# Pandas styler output:
pf.etable(
    [fit1, fit2, fit3, fit4, fit5, fit6],
    signif_code=[0.01, 0.05, 0.1],
    digits=5,
    coef_fmt="b (se)",
    type="df",
)
```

```{python}
# Markdown output:
pf.etable(
    [fit1, fit2, fit3, fit4, fit5, fit6],
    signif_code=[0.01, 0.05, 0.1],
    digits=5,
    type="md",
)
```

To obtain latex output use `type = "tex"`. If you want to save the table as a tex file, you can use the `file_name=` argument to specify the respective path where it should be saved. Etable will use latex packages `booktabs`, `threeparttable`, `makecell`, and `tabularx` for the table layout, so don't forget to include these packages in your latex document.

```{python}
# LaTex output (include latex packages booktabs, threeparttable, makecell, and tabularx in your document):
tab = pf.etable(
    [fit1, fit2, fit3, fit4, fit5, fit6],
    signif_code=[0.01, 0.05, 0.1],
    digits=2,
    type="tex",
)
```

The following code generates a pdf including the regression table which you can display clicking on the link below the cell:

```{python}
## Use pylatex to create a tex file with the table


def make_pdf(tab, file):
    "Create a PDF document with tex table."
    doc = pl.Document()
    doc.packages.append(pl.Package("booktabs"))
    doc.packages.append(pl.Package("threeparttable"))
    doc.packages.append(pl.Package("makecell"))
    doc.packages.append(pl.Package("tabularx"))

    with (
        doc.create(pl.Section("A PyFixest LateX Table")),
        doc.create(pl.Table(position="htbp")) as table,
    ):
        table.append(pl.NoEscape(tab))

    doc.generate_pdf(file, clean_tex=False)


# Compile latex to pdf & display a button with the hyperlink to the pdf
# requires tex installation
run = False
if run:
    make_pdf(tab, "latexdocs/SampleTableDoc")
display(FileLink("latexdocs/SampleTableDoc.pdf"))
```


## Rename variables
You can also rename variables if you want to have a more readable output. Just pass a dictionary to the `labels` argument. Note that interaction terms will also be relabeled using the specified labels for the interacted variables (if you want to manually relabel an interaction term differently, add it to the dictionary).


```{python}
labels = {
    "Y": "Wage",
    "Y2": "Wealth",
    "X1": "Age",
    "X2": "Years of Schooling",
    "f1": "Industry",
    "f2": "Year",
}

pf.etable([fit1, fit2, fit3, fit4, fit5, fit6], labels=labels)
```

If you want to label the rows indicating the inclusion of fixed effects not with the variable label but with a custom label, you can pass on a separate dictionary to the `felabels` argument.


```{python}
pf.etable(
    [fit1, fit2, fit3, fit4, fit5, fit6],
    labels=labels,
    felabels={"f1": "Industry Fixed Effects", "f2": "Year Fixed Effects"},
)
```

## Rename categorical variables

By default, categorical variables are returned using the formulaic "C(variable)[T.value]" notation. Via the `cat_template` argument,
you can rename categorical variables via a specified template *{variable}={value}*. This works when either the variable is categorial in the DataFrame, or the C() or i() operators are used in the regresson formula.
´
```{python}

# Add a categorical variable
data['job'] = np.random.choice(["Managerial", "Admin", "Blue collar"], size=len(data), p=[1/3, 1/3, 1/3])
# Add a label for this variable to the dictionary
labels['job']="Job Family"

fit7 = pf.feols("Y ~ X1 + X2 + job", data = data)

pf.etable([fit7], labels=labels, cat_template = "{variable}::{value}")
```

But you can also remove the variable name and only keep the levels (categories) by specifying *cat_template="{value}"*. Note that the labeling of categories also works in interaction terms:

```{python}

fit7 = pf.feols("Y ~ X1 + X2 + job", data = data)
fit8 = pf.feols("Y ~ X1 + X2 + job*X2", data = data)

pf.etable([fit7, fit8], labels=labels, cat_template="{value}")
```
##  Change reference category
You can also change the reference category of a categorical variable using the `ref` argument in the  interaction `i()` operator. For example, repeating the last estimation but changing the reference category to "Managerial" instead of "Admin":

```{python}

fit9 = pf.feols("Y ~ X1 + X2 + i(job,ref='Managerial') + i(job,X2,ref='Managerial')", data = data)

pf.etable([fit9], labels=labels, cat_template="{value}")
```

Notice that this process will change the `_coefnames`. In this example, the new `_coefnames` are:
```{python}
fit9._coefnames
```

## Custom model headlines
You can also add custom headers for each model by passing a list of strings to the `model_headers` argument.


```{python}
pf.etable(
    [fit1, fit2, fit3, fit4, fit5, fit6],
    labels=labels,
    model_heads=["US", "China", "EU", "US", "China", "EU"],
)
```

Or change the ordering of headlines having headlines first and then dependent variables using the `head_order` argument. "hd" stands for headlines then dependent variables, "dh" for dependent variables then headlines. Assigning "d" or "h" can be used to only show dependent variables or only headlines. When head_order="" only model numbers are shown.


```{python}
pf.etable(
    [fit1, fit4, fit2, fit5, fit3, fit6],
    labels=labels,
    model_heads=["US", "US", "China", "China", "EU", "EU"],
    head_order="hd",
)
```


Remove the dependent variables from the headers:

```{python}
pf.etable(
    [fit1, fit4, fit2, fit5, fit3, fit6],
    labels=labels,
    model_heads=["US", "US", "China", "China", "EU", "EU"],
    head_order="",
)
```

## Further custom model information
You can add further custom model statistics/information to the bottom of the table by using the `custom_stats` argument to which you pass a dictionary with the name of the row and lists of values. The length of the lists must be equal to the number of models.


```{python}
pf.etable(
    [fit1, fit2, fit3, fit4, fit5, fit6],
    labels=labels,
    custom_model_stats={
        "Number of Clusters": [42, 42, 42, 37, 37, 37],
        "Additional Info": ["A", "A", "B", "B", "C", "C"],
    },
)
```


## Custom table notes
You can replace the default table notes with your own notes using the `notes` argument.

```{python}
mynotes = "Lorem ipsum dolor sit amet, consetetur sadipscing elitr, sed diam nonumy eirmod tempor invidunt ut labore et dolore magna aliquyam erat, sed diam voluptua. At vero eos et accusam et justo duo dolores et ea rebum. Stet clita kasd gubergren, no sea takimata sanctus est Lorem ipsum dolor sit amet."
pf.etable(
    [fit1, fit4, fit2, fit5, fit3, fit6],
    labels=labels,
    model_heads=["US", "US", "China", "China", "EU", "EU"],
    head_order="hd",
    notes=mynotes,
)
```


## Publication-ready LaTex tables
With few lines of code you thus obtain a publication-ready latex table:


```{python}
tab = pf.etable(
    [fit1, fit4, fit2, fit5, fit3, fit6],
    labels=labels,
    model_heads=["US", "US", "China", "China", "EU", "EU"],
    head_order="hd",
    type="tex",
    notes=mynotes,
    show_fe=True,
    show_se_type=False,
    custom_model_stats={
        "Number of Clusters": [42, 42, 42, 37, 37, 37],
    },
)

# Compile latex to pdf & display a button with the hyperlink to the pdf
run = False
if run:
    make_pdf(tab, "latexdocs/SampleTableDoc2")
display(FileLink("latexdocs/SampleTableDoc2.pdf"))
```


# Rendering Tables in Quarto
When you use quarto you can include latex tables generated by pyfixest when rendering the qmd file as pdf. Just specify `output: asis` in the code block options of the respective chunk and print the LaTex string returned by etable. Don't forget to include the `\usepackage` commands for necessary latex packages in the YAML block. Here you find a sample [qmd file](https://github.com/py-econometrics/pyfixest/blob/master/docs/quarto_example/QuartoExample.qmd).

When you render either a jupyter notebook or qmd file to html it is advisable to turn html-table-processing off in quarto as otherwise quarto adds further formatting which alters how your tables look like. You can do this in a raw cell at the top of your document.

<pre><code>---
format:
  html:
    html-table-processing: none
---</code></pre>

# Descriptive Statistics via `DTable()`
<<<<<<< HEAD

::: {.callout-warning}
## Deprecation Notice
`pf.dtable()` will be deprecated in the future. Please use  from the `maketables` package.
:::

The function `DTable()` allows to display descriptive statistics for a set of variables in the same layout.

=======

::: {.callout-warning}
## Deprecation Notice
`pf.dtable()` will be deprecated in the future. Please use `DTable` from the `maketables` package.
:::

The function `DTable()` allows to display descriptive statistics for a set of variables in the same layout.

>>>>>>> d83e15ba
## Basic Usage of DTable
Specify the variables you want to display the descriptive statistics for. You can also use a dictionary to rename the variables and add a caption.



```{python}
DTable(
    data,
    vars=["Y", "Y2", "X1", "X2"],
    labels=labels,
    caption="Descriptive statistics",
    digits=2,
)
```


Choose the set of statistics to be displayed with `stats`. You can use any pandas aggregation functions.


```{python}
DTable(
    data,
    vars=["Y", "Y2", "X1", "X2"],
    stats=["count", "mean", "std", "min", "max"],
    labels=labels,
    caption="Descriptive statistics",
)
```


## Summarize by characteristics in columns and rows
You can summarize by characteristics using the `bycol` argument when groups are to be displayed in columns. When the number of observations is the same for all variables in a group, you can also opt to display the number of observations only once for each group byin a separate line at the bottom of the table with `counts_row_below==True`.


```{python}
# Generate some categorial data
data["country"] = np.random.choice(["US", "EU"], data.shape[0])
data["occupation"] = np.random.choice(["Blue collar", "White collar"], data.shape[0])

# Drop nan values to have balanced data
data.dropna(inplace=True)

DTable(
    data,
    vars=["Y", "Y2", "X1", "X2"],
    labels=labels,
    bycol=["country", "occupation"],
    stats=["count", "mean", "std"],
    caption="Descriptive statistics",
    stats_labels={"count": "Number of observations"},
    counts_row_below=True,
)
```


You can also use custom aggregation functions to compute further statistics or affect how statistics are presented. Pyfixest provides two such functions `mean_std` and `mean_newline_std` which compute the mean and standard deviation and display both the same cell (either with line break between them or not). This allows to have more compact tables when you want to show statistics for many characteristcs in the columns.

You can also hide the display of the statistics labels in the header with `hide_stats_labels=True`. In that case a table note will be added naming the statistics displayed using its label (if you have not provided a custom note).


```{python}
DTable(
    data,
    vars=["Y", "Y2", "X1", "X2"],
    labels=labels,
    bycol=["country", "occupation"],
    stats=["mean_newline_std", "count"],
    caption="Descriptive statistics",
    stats_labels={"count": "Number of observations"},
    counts_row_below=True,
    hide_stats=True,
)
```


You can also split by characteristics in both columns and rows. Note that you can only use one grouping variable in rows, but several in columns (as shown above).


```{python}
DTable(
    data,
    vars=["Y", "Y2", "X1", "X2"],
    labels=labels,
    bycol=["country"],
    byrow="occupation",
    stats=["count", "mean", "std"],
    caption="Descriptive statistics",
)
```


And you can again export descriptive statistics tables also to LaTex:


```{python}
dtab = DTable(
    data,
    vars=["Y", "Y2", "X1", "X2"],
    labels=labels,
    bycol=["country"],
    byrow="occupation",
    stats=["count", "mean", "std"],
    type="tex",
)

run = False
if run:
    make_pdf(dtab, "latexdocs/SampleTableDoc3")
display(FileLink("latexdocs/SampleTableDoc3.pdf"))
```


# Custom Styling with Great Tables
You can use the rich set of methods offered by [Great Tables](https://posit-dev.github.io/great-tables/articles/intro.html) to further customize the table display when the type is "gt".

## Example Styling

```{python}
(
    pf.etable([fit1, fit2, fit3, fit4, fit5, fit6])
    .tab_options(
        column_labels_background_color="cornsilk",
        stub_background_color="whitesmoke",
    )
    .tab_style(
        style=style.fill(color="mistyrose"),
        locations=loc.body(columns="(3)", rows=["X2"]),
    )
)
```

## Defining Table Styles: Some Examples

You can easily define table styles that you can apply to all tables in your project. Just define a dictionary with the respective values for the tab options (see the [Great Tables documentation](https://posit-dev.github.io/great-tables/reference/GT.tab_options.html#great_tables.GT.tab_options)) and use the style with `.tab_options(**style_dict)`.


```{python}
style_print = {
    "table_font_size": "12px",
    "heading_title_font_size": "12px",
    "source_notes_font_size": "8px",
    "data_row_padding": "3px",
    "column_labels_padding": "3px",
    "row_group_border_top_style": "hidden",
    "table_body_border_top_style": "None",
    "table_body_border_bottom_width": "1px",
    "column_labels_border_top_width": "1px",
    "table_width": "14cm",
}


style_presentation = {
    "table_font_size": "16px",
    "table_font_color_light": "white",
    "table_body_border_top_style": "hidden",
    "table_body_border_bottom_style": "hidden",
    "heading_title_font_size": "18px",
    "source_notes_font_size": "12px",
    "data_row_padding": "3px",
    "column_labels_padding": "6px",
    "column_labels_background_color": "midnightblue",
    "stub_background_color": "whitesmoke",
    "row_group_background_color": "whitesmoke",
    "table_background_color": "whitesmoke",
    "heading_background_color": "white",
    "source_notes_background_color": "white",
    "column_labels_border_bottom_color": "white",
    "column_labels_font_weight": "bold",
    "row_group_font_weight": "bold",
    "table_width": "18cm",
}
```


```{python}
t1 = DTable(
    data,
    vars=["Y", "Y2", "X1", "X2"],
    stats=["count", "mean", "std", "min", "max"],
    labels=labels,
    caption="Descriptive statistics",
)

t2 = pf.etable(
    [fit1, fit2, fit3, fit4, fit5, fit6],
    labels=labels,
    show_se=False,
    felabels={"f1": "Industry Fixed Effects", "f2": "Year Fixed Effects"},
    caption="Regression results",
)
```


```{python}
display(t1.make(type="gt", gt_style=style_print))
display(t2.tab_options(**style_print))
```


```{python}
style_printDouble = {
    "table_font_size": "12px",
    "heading_title_font_size": "12px",
    "source_notes_font_size": "8px",
    "data_row_padding": "3px",
    "column_labels_padding": "3px",
    "table_body_border_bottom_style": "double",
    "column_labels_border_top_style": "double",
    "column_labels_border_bottom_width": "0.5px",
    "row_group_border_top_style": "hidden",
    "table_body_border_top_style": "None",
    "table_width": "14cm",
}
display(t1.make(type="gt", gt_style=style_printDouble))
display(t2.tab_options(**style_printDouble))
```<|MERGE_RESOLUTION|>--- conflicted
+++ resolved
@@ -15,6 +15,13 @@
 :::
 
 Pyfixest comes with functions to generate publication-ready tables. Regression tables are generated with `pf.etable()`, which can output different formats, for instance using the [Great Tables](https://posit-dev.github.io/great-tables/articles/intro.html) package or generating formatted LaTex Tables using [booktabs](https://ctan.org/pkg/booktabs?lang=en). Descriptive statistics tables can be created with `DTable()` and custom tables with `maketables.MTable()`.
+::: {.callout-note}
+## Migration Notice
+Starting with pyfixest 0.41.0 (currently in development), the table functionality is powered by [maketables](https://py-econometrics.github.io/maketables/).
+The `pf.etable()` API remains unchanged. `pf.dtable()` is deprecated (use `DTable()` directly) and `pf.make_table()` has been removed (use `maketables.MTable()` directly).
+:::
+
+Pyfixest comes with functions to generate publication-ready tables. Regression tables are generated with `pf.etable()`, which can output different formats, for instance using the [Great Tables](https://posit-dev.github.io/great-tables/articles/intro.html) package or generating formatted LaTex Tables using [booktabs](https://ctan.org/pkg/booktabs?lang=en). Descriptive statistics tables can be created with `DTable()` and custom tables with `maketables.MTable()`.
 
 To begin, we load some libraries and fit a set of regression models.
 
@@ -22,6 +29,8 @@
 import numpy as np
 import pandas as pd
 import pylatex as pl  # for the latex table; note: not a dependency of pyfixest - needs manual installation
+from maketables import DTable
+from great_tables import loc, style  # great_tables is used by maketables internally
 from maketables import DTable
 from great_tables import loc, style  # great_tables is used by maketables internally
 from IPython.display import FileLink, display
@@ -121,8 +130,10 @@
 ```
 
 To obtain latex output use `type = "tex"`. If you want to save the table as a tex file, you can use the `file_name=` argument to specify the respective path where it should be saved. Etable will use latex packages `booktabs`, `threeparttable`, `makecell`, and `tabularx` for the table layout, so don't forget to include these packages in your latex document.
-
-```{python}
+To obtain latex output use `type = "tex"`. If you want to save the table as a tex file, you can use the `file_name=` argument to specify the respective path where it should be saved. Etable will use latex packages `booktabs`, `threeparttable`, `makecell`, and `tabularx` for the table layout, so don't forget to include these packages in your latex document.
+
+```{python}
+# LaTex output (include latex packages booktabs, threeparttable, makecell, and tabularx in your document):
 # LaTex output (include latex packages booktabs, threeparttable, makecell, and tabularx in your document):
 tab = pf.etable(
     [fit1, fit2, fit3, fit4, fit5, fit6],
@@ -144,6 +155,7 @@
     doc.packages.append(pl.Package("booktabs"))
     doc.packages.append(pl.Package("threeparttable"))
     doc.packages.append(pl.Package("makecell"))
+    doc.packages.append(pl.Package("tabularx"))
     doc.packages.append(pl.Package("tabularx"))
 
     with (
@@ -339,7 +351,6 @@
 ---</code></pre>
 
 # Descriptive Statistics via `DTable()`
-<<<<<<< HEAD
 
 ::: {.callout-warning}
 ## Deprecation Notice
@@ -347,17 +358,9 @@
 :::
 
 The function `DTable()` allows to display descriptive statistics for a set of variables in the same layout.
-
-=======
-
-::: {.callout-warning}
-## Deprecation Notice
-`pf.dtable()` will be deprecated in the future. Please use `DTable` from the `maketables` package.
-:::
-
 The function `DTable()` allows to display descriptive statistics for a set of variables in the same layout.
 
->>>>>>> d83e15ba
+## Basic Usage of DTable
 ## Basic Usage of DTable
 Specify the variables you want to display the descriptive statistics for. You can also use a dictionary to rename the variables and add a caption.
 
@@ -365,6 +368,7 @@
 
 ```{python}
 DTable(
+DTable(
     data,
     vars=["Y", "Y2", "X1", "X2"],
     labels=labels,
@@ -378,6 +382,7 @@
 
 
 ```{python}
+DTable(
 DTable(
     data,
     vars=["Y", "Y2", "X1", "X2"],
@@ -400,6 +405,7 @@
 # Drop nan values to have balanced data
 data.dropna(inplace=True)
 
+DTable(
 DTable(
     data,
     vars=["Y", "Y2", "X1", "X2"],
@@ -419,6 +425,7 @@
 
 
 ```{python}
+DTable(
 DTable(
     data,
     vars=["Y", "Y2", "X1", "X2"],
@@ -438,6 +445,7 @@
 
 ```{python}
 DTable(
+DTable(
     data,
     vars=["Y", "Y2", "X1", "X2"],
     labels=labels,
@@ -453,6 +461,7 @@
 
 
 ```{python}
+dtab = DTable(
 dtab = DTable(
     data,
     vars=["Y", "Y2", "X1", "X2"],
@@ -534,6 +543,7 @@
 
 ```{python}
 t1 = DTable(
+t1 = DTable(
     data,
     vars=["Y", "Y2", "X1", "X2"],
     stats=["count", "mean", "std", "min", "max"],
@@ -552,6 +562,7 @@
 
 
 ```{python}
+display(t1.make(type="gt", gt_style=style_print))
 display(t1.make(type="gt", gt_style=style_print))
 display(t2.tab_options(**style_print))
 ```
@@ -572,5 +583,6 @@
     "table_width": "14cm",
 }
 display(t1.make(type="gt", gt_style=style_printDouble))
+display(t1.make(type="gt", gt_style=style_printDouble))
 display(t2.tab_options(**style_printDouble))
 ```