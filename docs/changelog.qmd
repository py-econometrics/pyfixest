---
freeze: auto
---

# Changelog

```{python}
import pyfixest as pf
from pyfixest.report.utils import rename_categoricals

df = pf.get_data()

fit1 = pf.feols("Y ~ X1", data = df)
fit2 = pf.feols("Y ~ X1 + X2", data = df)
fit3 = pf.feols("Y ~ X1 + X2 | f1", data = df)
```

## PyFixest 0.41.0 (In Development)

### Migration to maketables

<<<<<<< HEAD
The table functionality in pyfixest now uses the [maketables](https://py-econometrics.github.io/maketables/) package internally. `maketables` is a spin-off of 
pyfixest internal functions, but supports more packages in the Python eco-system (e.g. `statsmodels` and `linearmorels`). Due to it's close 
connection to `pyfixest`, the API of `pf.etable()` remains unchanged. 

**Changes:**

- `pf.etable()` now uses `maketables.ETable` internally. The API remains unchanged for backward compatibility.
- Because this function is not at the core of `pyixest` functionality, we will deprecate `pf.dtable()`. 
  A `FutureWarning` is now emitted. The function has been moved to `maketables` and can be used by calling `maketables.DTable()` directly.
- The same applies for `pf.make_table()`, which has been an internal utility function to create tables. An equivalent function now lives in 
=======
The table functionality in pyfixest now uses [maketables](https://py-econometrics.github.io/maketables/). `maketables` is a spin-off of
pyfixest internal functions, but supports more packages in the Python eco-system (e.g. `statsmodels` and `linearmorels`). Due to it's close
connection to `pyfixest`, the API of `pf.etable()` remains unchanged.
**Changes:**

- `pf.etable()` now uses `maketables.ETable` internally. The API remains unchanged for backward compatibility.
- Because the function is not at the core of `pyixest` functionality, we will deprecate `pf.dtable()`.
  A `FutureWarning` is now emitted. The function has been moved to `maketables` and can be used by calling `maketables.DTable()` directly.
- The same applies for `pf.make_table()`, which has been an internal utility function to create tables. An equivalent function now lives in
>>>>>>> d83e15ba
  `maketables.MTable()`.
- The `great_tables` dependency has been replaced with `maketables`.

**Migration guide:**

```python
# dtable migration
# Before:
pf.dtable(df, vars=["Y", "X1"])
# After:
import maketables
maketables.DTable(df, vars=["Y", "X1"])

# make_table migration
# Before:
pf.make_table(df, type="gt", caption="My Table")
# After:
import maketables
<<<<<<< HEAD
maketables.MTable(df, caption="My Table").to_gt()
=======
maketables.MTable(df, caption="My Table").make(type="gt")
>>>>>>> d83e15ba
```

### Other Changes

- Adds the following statistics to the `Fepois` class: `_loglik`, `_loglik_null`, `_pseudo_r2` for regression without weights.
- Set the default parameters for the MAP algorithm to a tolerance of `1e-06` and maximum number of iterations of `10_000`.
- Adds support for weights for poisson regression via `feopis()`.

## PyFixest 0.40.1

### Breaking Changes for compatibility with `fixest` 0.13

`fixest` 0.13 has recently been released to CRAN, with a range of breaking changes. We are following these in pyfixet 0.40.0.

- The default inference method is now always "iid". Before, both `fixest` and `pyfixest` would default to cluster by the first fixest effect
  in the presence of fixed effect.
- The arguments of the `pf.ssc()` functions have been renamed: `adj` becomes `k_adj`, `fixef_k` becomes `k_fixef`, `cluster_df` becomes `G_df`, and `cluster_adj` becomes `G_adj`.
  Backwards compatibility is ensured.
- `fixest` no longer applies the `G/(G-1)` small sample correction for heteroskedastic errors. The argument is now only relevant for cluster robust errors.
- If the `k_adj` arg is set to `True` with heteroskedastic errors, the applied small sample correction now is `N / (N-k)` and no longer `(N-1) / (N-df_k)`,
  as was previously the case and is still the case for iid and cluster robust errors.
- The `k_fixef` option `"nested"` has been renamed to `"nonnested"`.
- The `fixef_rm` argument is changed from default `"none"` to `"singleton"` for all estimation functions. This has no impact on point estimates, but might change inference due to a smaller number of
  observations in the degree of freedom correction.
- The multicollinearity default tolerance has been reduced from 1e-10 to 1e-09.
- The attribute `_dof_k` has been renamed to `_df_k`.

Other related changes:
- The arguments to adjust the small samples for the `wildboottest` methods have been renamed to `k_adj` and `G_adj`.

### Moved to `pixi.toml` and install from conda-forge

We have been using pixi as our package manager for a while and are moving from a `pyproject.toml` to using a `pixi.toml` for specifying dependencies.
We also install all package by default from the free and open source conda-forge. Because of some environment resolution challenges around an old version of
`rpy2`that we need for testing `pyfixest` against `fixest`, we temporarily have dropped support for the dev and docs environments for windows. A fix is
work in progress.

## New Features

### CuPy and SciPy Backends via LSMR

We add CuPy and SciPy Backend to run the demeaning algorithm on the GPU via the sparse LSMR solver. For problems
where the standard demeaner struggles to converge, this strategy can lead to significant speedups if paired with a GPU.

![Complex Fixed Effects Benchmark](https://raw.githubusercontent.com/py-econometrics/pyfixest/master/benchmarks/complex_benchmarks.png)

### HAC Standard Errors

We now support HAC standard errors! Thanks for Daman (https://github.com/damandhaliwal) for all his work (and coping with me with the PR, which took forever to get through).
We now support:

- time series HAC
- panel HAC
- panel DK

variance-covariance matrices.

For now, we assume that the time series column is consecutive and each entry has "time delta 1". Relaxation of this requirement are work in progress.

### `cat_template` argument for plotting functions

For easier encoding of categorical variables in relation to the `iplot()` and `coefplot()` functions, we add a new function argument, cat_template:

```{python}
fit_c = pf.feols(fml = "Y ~ i(X1, f1)", data = df)
fit_c.iplot(cat_template = "{variable}::{value}")
```

This is particularly useful for Difference-in-Differences and event studies. You can find an example use case in the DiD [vignette](https://py-econometrics.github.io/pyfixest/difference-in-differences.html#one-shot-adoption-static-and-dynamic-specifications).

Going forward, we will deprecate the `rename_event_study_coefs` function, which is no longer needed (and did not work anyways).

### Updates to Gelbach Decomposition

We have reworked the Gelbach Decomposition method, with some breaking changes: by default, calling `Feols.decompose()` now returns a `GelbachDecomposition` instance - before, we'd return a `pd.DataFrame`. The `param` argument has been renamed to `decomp_var`, but is not yet deprecated.

The class now comes with new `tidy()` and `etable()` methods.

```{python}
from pyfixest.utils.dgps import gelbach_data
import numpy as np
import pyfixest as pf

# Generate test data using gelbach_data
data = gelbach_data(nobs=500)
data["w"] = np.random.rand(500)
fit = pf.feols("y ~ x1 + x21 + x22 + x23", data=data)
gb = fit.decompose(decomp_var = "x1", x1_vars = ["x21"],reps = 10, nthreads = 1)
print(type(gb))
```

It is now also possible to add background variables that are included in both the long and short regressions via the `x1_vars` function argument.

We can inspect results as a `pd.DataFrame`

```{python}
gb.tidy()
```

or produce a `GT` table:

```{python}
gb.etable(
    stats = "all",
    caption = "Gelbach Decomposition"
)
```

As can be seen, we by default now return normalized (and not just absolute) effects.

We are now also supporting frequency weights for the decomposition (currently without inference).

Additionally, some house keeping and interal refactoring of the `GelbachDecomposition` class.

## PyFixest 0.30.0

### New Features

- We have created a **Rust** backend for all performance critical algorithms, with pretty great performance improvements! You can use the Rust backend by setting `demeaner_options = "rust"`.

We find pretty great performance improvements and want to make the Rust backend the default in PyFixest 0.31.0.

To back up the performance claim, here is a benchmark:

```{python}
import pyfixest as pf
import numpy as np
import pandas as pd
import time

rng = np.random.default_rng(737)

N = 10_000_000
benchmark_data = pd.DataFrame({
  "Y": rng.normal(0, 1, N),
  "X1": rng.normal(0, 1, N),
  "X2": rng.normal(0, 1, N),
  "X3": rng.normal(0, 1, N),
  "f1": rng.integers(0, 10_000, N),
  "f2": rng.integers(0, 1_000, N),
  "f3": rng.integers(0, 10, N),
})

# burn-in for numba
fit_nb_warmup = pf.feols(
  fml = "Y ~ X1 + X2 + X3 | f1 + f2 + f3", data = benchmark_data[:100_000]
)

# benchmark for numba backend
tic = time.time()
fit_nb = pf.feols(
  fml = "Y ~ X1 + X2 + X3 | f1 + f2 + f3", data = benchmark_data
)
toc = time.time()
print(f"Numba backend took {toc-tic}.")

# benchmark for rust backend
tic = time.time()
fit_rust = pf.feols(
  fml = "Y ~ X1 + X2 + X3 | f1 + f2 + f3", data = benchmark_data,
  demeaner_backend = "rust"
)
toc = time.time()
print(f"Rust backend took {toc-tic}.")
```

Results are also matching =)

```{python}
pf.etable([fit_nb, fit_rust], digits = 8)
```

- We now support **quantile regression**, including a Frisch-Newton Interior Point Solver with and without preprocessing, iid, heteroskedastic and cluster robust standard errors, fast algorithms for the entire quantile regression process, and some visualisations. In particular the algorithms for the quantile regression process show excellent performance. You can
learn more about all features and take a look at more systematic benchmarks in the [quantreg vignette](https://py-econometrics.github.io/pyfixest/quantile-regression.html).

```{python}
#| eval: false

N_qr = 10_000
rng = np.random.default_rng(929)

df_qr = pd.DataFrame({
  "X1": rng.normal(0, 1, N_qr),
  "X2": rng.normal(0, 1, N_qr)
})
df_qr["Y"] = -0.5 + -2 * df_qr["X1"] + 1.9 * df_qr["X1"] ** 4 + df_qr["X2"] - 0.4 * df_qr["X2"] **7 + rng.normal(0, 1, N_qr)

fit_qr = pf.quantreg(
  fml = "Y ~ X1 + X2",
  data = df_qr,
  quantile = [0.1, 0.2, 0.3, 0.4, 0.5, 0.6, 0.7, 0.8, 0.9],
  method = "pfn",
  multi_method = "cfm2"
)

pf.qplot(fit_qr, figsize = [7,3])
```

- We have switched the **default solver** to `scipy.linalg.solve()`: [link](https://github.com/py-econometrics/pyfixest/pull/904)

- You can now set the **maximum number of iterations** for the demeaning algo via a `fixef_maxiter` argument: [link](https://github.com/py-econometrics/pyfixest/pull/944)

### Bug Fixes

- We fixed a bug in internal renaming of categoricals: [link](https://github.com/py-econometrics/pyfixest/pull/886)
- We fixed a bug in etable arguments [link](https://github.com/py-econometrics/pyfixest/pull/889)
- We stopped casting dependent variable to integer to void Information Loss in Poisson Regression: [link](https://github.com/py-econometrics/pyfixest/pull/900)


### Documentation

- We have added a guide on how to replicate Stata results with pyfixest: [link](https://github.com/py-econometrics/pyfixest/pull/897)
- We improved the documentation on how to relabel variable names in the plotting and etable functions: [link](https://github.com/py-econometrics/pyfixest/pull/895)

## Infrastructure

- We have reorganized our tests and rely more on conda environments for making R package test dependencies available: [link](https://github.com/py-econometrics/pyfixest/pull/906)

### Community

- We have added a Code of Conduct.
- We have opened our discord community. Please join us there to discuss pyfixest and other py-econometrics projects! Link [here](https://discord.com/invite/gBAydeDMVK).

## New Contributors
* @FuZhiyu made their first contribution in https://github.com/py-econometrics/pyfixest/pull/886
* @mortizm1988 made their first contribution in https://github.com/py-econometrics/pyfixest/pull/895
* @jestover made their first contribution in https://github.com/py-econometrics/pyfixest/pull/897
* @JaapCTJ made their first contribution in https://github.com/py-econometrics/pyfixest/pull/900
* @shapiromh made their first contribution in https://github.com/py-econometrics/pyfixest/pull/906
* @schroedk made their first contribution in https://github.com/py-econometrics/pyfixest/pull/905
* @WiktorTheScriptor made their first contribution in https://github.com/py-econometrics/pyfixest/pull/938
* @damandhaliwal made their first contribution in https://github.com/py-econometrics/pyfixest/pull/944

**Full Changelog**: https://github.com/py-econometrics/pyfixest/compare/v0.29.0...v0.30.0

## PyFixest 0.29.0

- We add options `fixef_k = "nested"` and `fixef_k = "full"` for computing small sample corrections via `pf.ssc()`. We set the defaults for `pf.feols()` and other estimation functions to `fixef_k = "nested"` to 100% mimic the defaults of `r-fixest`. This is a "breaking change" in the sense that it might (slightly) impact the standard errors of your estimations.
- We add support for fully saturated event study estimation via the `SaturatedEventStudy` class, which can be called via `pf.event_study()`.
- We add support for difference-in-differences specification tests following Lal (2025).
- We add R2-within values to the default `etable()` output.
- We fix a small bug in the Gelbach `decompose()` method, which would fail if a user selected `only_coef = True`.
- The `decompose()` method runs fully on sparse matrices, which leads to large performance improvements on big data sets.
- We fix a small bug in the `predict()` method with `newdata`, see [here](https://github.com/py-econometrics/pyfixest/issues/840) for details.
- We add a function argument `rename_models` to help rename model names in the `coefplot()` and `iplot()` functions and methods:
  ```{python}
  pf.coefplot(
      models = [fit1, fit2, fit3],
      rename_models = {
          fit1._model_name_plot: "Model 1",
          fit2._model_name_plot: "Model 2",
          fit3._model_name_plot: "Model 3"
      },
  )
  ```
- Made `lets-plot` an optional dependency. The package will now fall back to `matplotlib` for plotting if `lets-plot` is not installed. Users can install `lets-plot` with `pip install pyfixest[plots]`.
- PyFixest now supports R2, adjusted R2, and within-R2 values for WLS (it previously only did for OLS, if at all).
- We add support for standard error of predictions for OLS models without fixed effects. As a default, the predict model still returns a `np.ndarray`. If the argument `se_fit` is set to
  `True`, we report the prediction standard errors. If argument `interval = "prediction"`, we return a `pd.DataFrame` with predictions, their standard errors, and confidence intervals.

## PyFixest 0.28.0

### New features and bug fixes
- Adds a function argument `context`, that allows to pass information / context to the `formulaic.Formulaic.get_model_matrix()` call that creates the model matrix.
- Fix a bug that caused reindexing of `LPDID._coeftable` when calling `LPDID.iplot()`. As a result, a second call of `LPDID.iplot()` would fail.
- Bumps the required `formulaic` version to `1.1.0` and fixes errors that arose when a) the ref argument was used for i() syntax, which led to a silent failure under formulaic >= 1.1.0, and fixef() / predict() with fixed effects, which led to a loud error.

### New experimental Features
- Adds a `pf.feglm()` function that supports GLMs with normal and binomial families (gaussian, logit, probit) without fixed effects. Fixed effects support is work in progress.
- Adds options to run the demean function via JAX. This might speed up the model fit if GPU is available.


## PyFixest 0.27.0

- Adds support for Gelbach's (JoLe 2016) Regression Decomposition method using a `decompose()` method for `Feols`.
- Adds support for the multiple hypothesis correction by Westfall & Young via the `pf.wyoung()` function.
- Input data frames to `pf.feols()` and `pf.fepois()` are now converted to `pandas` via [narwhals](https://github.com/narwhals-dev/narwhals).
  As a result, users can not provide `duckdb` or `ibis` tables as inputs, as well as `pandas` and `polars` data frames. `polars` and `pyarrow`
  are dropped as a dependencies.
- Fixes a bug in the `wildboottest` method, which incorrectly used to run a regression on the demeaned dependend variable in case it was
  applied after a fixed effects regression. My apologies for that!
- Fixes a bug in the `ritest` method, which would use randomization inference coefficients instead of t-statistics, leading to incorrect results.
  This has consequences for the rwolf() function, which, in case of running ri-inference, would default to run the randomization-t. My apolgies!
- Adds a vignette on multiple testing corrections.
- Adds a vignette on Gelbach's regression decomposition.

## PyFixest 0.22.0 - 0.25.4

See the github changelog for details: [link](https://github.com/py-econometrics/pyfixest/releases).


## PyFixest 0.22.0

### Changes

- Fix bug in wildboottest method @s3alfisc (#506)
- docs: add sanskriti2005 as a contributor for infra @allcontributors (#503)
- Infra: added the release-drafter for automation of release notes @sanskriti2005 (#502)
- Fix broken link in contributing.md @s3alfisc (#499)
- docs: add leostimpfle as a contributor for bug @allcontributors (#495)
- Update justfile @leostimpfle (#494)
- docs: add baggiponte as a contributor for doc @allcontributors (#490)
- docs: improve installation section @baggiponte (#489)
- Bump tornado from 6.4 to 6.4.1 @dependabot (#487)
- docs: add leostimpfle as a contributor for code @allcontributors (#478)
- Feols: speed up the creation of interacted fixed effects via `fe1^fe2` syntax @leostimpfle (#475)
- rename resampling iterations to 'reps' in all methods @s3alfisc (#474)
- fix a lot of broken links throught the repo @s3alfisc (#472)
- Multiple readme fixes required after package was moved to py-econometrics project @s3alfisc (#450)

### Infrastructure

- infrastructure: fix minor release drafter bugs @s3alfisc (#504)

## PyFixest 0.21.0

- Add support for randomization inference via the `ritest()` method:

```{python}
#| eval: False
import pyfixest as pf
data = pf.get_data()

fit = pf.feols("Y ~ X1", data = data)
fit.ritest(resampvar="X1=0", reps = 1000)
```

## PyFixest 0.20.0

- This version introduces MyPy type checks to the entire pyfixest codebase. Thanks to @juanitorduz for nudging me to get started with this =). It also fixes a handful of smaller bugs.

## PyFixest 0.19.0

- Fixes multiple smaller and larger performance regressions. The NYC-Taxi example regression now takes approximately 22 seconds to run (... if my laptopt is connected to a power charger)!

```{python}
#| eval: False

%load_ext autoreload
%autoreload 2

import duckdb
import time
import numpy as np
import pyfixest as pf

# %%
nyc = duckdb.sql(
    '''
    FROM 'C:/Users/alexa/Documents/nyc-taxi/**/*.parquet'
    SELECT
        tip_amount, trip_distance, passenger_count,
        vendor_id, payment_type, dropoff_at,
        dayofweek(dropoff_at) AS dofw
    WHERE year = 2012 AND month <= 3
    '''
    ).df()

# convert dowf, vendor_id, payment_type to categorical
tic = time.time()
nyc["dofw"] = nyc["dofw"].astype(int)
nyc["vendor_id"] = nyc["vendor_id"].astype("category")
nyc["payment_type"] = nyc["payment_type"].astype("category")
print(f"""
    I am convering columns of type 'objects' to 'categories' and 'int'data types outside
    of the regression, hence I am cheating a bit. This saves {np.round(time.time() - tic)} seconds.
    """
)
#    I am convering columns of type 'objects' to 'categories' and 'int'data types outside
#    of the regression, hence I am cheating a bit. This saves 7.0 seconds.

run = True
if run:

    # mock regression for JIT compilation
    fit = pf.feols(
        fml = "tip_amount ~ trip_distance + passenger_count | vendor_id + payment_type + dofw",
        data = nyc.iloc[1:10_000],
        copy_data = False,
        store_data = False
        )

    import time
    tic = time.time()
    fit = pf.feols(
        fml = "tip_amount ~ trip_distance + passenger_count | vendor_id + payment_type + dofw",
        data = nyc,
        copy_data = False, # saves a few seconds
        store_data = False # saves a few second
        )
    passed = time.time() - tic
    print(f"Passed time is {np.round(passed)}.")
    # Passed time is 22.
```

- Adds three new function arguments to `feols()` and `fepois()`: `copy_data`, `store_data`, and `fixef_tol`.
- Adds support for frequency weights with the `weights_type` function argument.
```{python}
import pyfixest as pf

data = pf.get_data(N = 10000, model = "Fepois")
df_weighted = data[["Y", "X1", "f1"]].groupby(["Y", "X1", "f1"]).size().reset_index().rename(columns={0: "count"})
df_weighted["id"] = list(range(df_weighted.shape[0]))

print("Dimension of the aggregated df:", df_weighted.shape)
print(df_weighted.head())

fit = pf.feols(
    "Y ~ X1 | f1",
    data = data
)
fit_weighted = pf.feols(
    "Y ~ X1 | f1",
    data = df_weighted,
    weights = "count",
    weights_type = "fweights"
)
pf.etable([fit, fit_weighted], coef_fmt = "b(se) \n (t) \n (p)")
```

- Bugfix: Wild Cluster Bootstrap Inference with Weights would compute unweighted standard errors. Sorry about that! WLS is not supported for the WCB.
- Adds support for CRV3 inference with weights.


## PyFixest 0.18.0

- Large Refactoring of Interal Processing of Model Formulas, in particular `FixestFormulaParser` and `model_matrix_fixest`. As a results, the code should be cleaner and more robust.
- Thanks to the refactoring, we can now bump the required `formulaic` version to the stable `1.0.0` release.
- The `fml` argument of `model_matrix_fixest` is deprecated. Instead, `model_matrix_fixest`
  now asks for a `FixestFormula`, which is essentially a dictionary with information on model
  specifications like a first stage formula (if applicable), dependent variables, fixed effects,
  etc.
- Additionally, `model_matrix_fixest` now returns a dictionary instead of a tuple.
- Brings back fixed effects reference setting via `i(var1, var2, ref)` syntax. Deprecates the `i_ref1`, `i_ref2` function arguments. I.e. it is again possible to e.g. run

```{python}
#| eval: False

import pyfixest as pf
data = pf.get_data()

fit1 = pf.feols("Y ~ i(f1, X2)", data=data)
fit1.coef()[0:8]
```
Via the `ref` syntax, via can set the reference level:
```{python, eval=FALSE}
#| eval: False
fit2 = pf.feols("Y ~ i(f1, X2, ref = 1)", data=data)
fit2.coef()[0:8]
```

## PyFixest 0.17.0

- Restructures the codebase and reorganizes how users can interact with the `pyfixest` API. It is now recommended to use `pyfixest` in the following way:

  ```{python}
  import numpy as np
  import pyfixest as pf
  data = pf.get_data()
  data["D"] = data["X1"] > 0
  fit = pf.feols("Y ~ D + f1", data = data)
  fit.tidy()
  ```

  The update should not inroduce any breaking changes. Thanks to [@Wenzhi-Ding](https://github.com/Wenzhi-Ding) for the PR!

- Adds support for simultaneous confidence intervals via a multiplier bootstrap. Thanks to [@apoorvalal](https://github.com/apoorvalal) for the contribution!

  ```{python}
  fit.confint(joint = True)
  ```

- Adds support for the causal cluster variance estimator by [Abadie et al. (QJE, 2023)](https://academic.oup.com/qje/article/138/1/1/6750017)
  for OLS via the `.ccv()` method.

  ```{python}
  fit.ccv(treatment = "D", cluster = "group_id")
  ```



## PyFixest 0.16.0

- Adds multiple quality of life improvements for developers, thanks to [NKeleher](https://github.com/NKeleher).
- Adds more options to customize `etable()` output thanks to [Wenzhi-Ding](https://github.com/Wenzhi-Ding).
- Implements Romano-Wolf and Bonferroni corrections for multiple testing in the `multcomp` module.

## PyFixest 0.15.

- Adds support for weighted least squares for `feols()`.
- Reduces testing time drastically by running tests on fewer random data samples. Qualitatively,
  the set of test remains identical.
- Some updates for future `pandas` compatibility.

## PyFixest 0.14.0

- Moves the documentation to [quartodoc](https://github.com/machow/quartodoc).
- Changes all docstrings to `numpy` format.
- Difference-in-differences estimation functions now need to be imported via the `pyfixest.did.estimation` module:

```{python}
from pyfixest.did.estimation import did2s, lpdid, event_study
```
## PyFixest 0.13.5

- Fixes a bug that lead to incorrect results when the dependent variable and **all covariates** (excluding the fixed effects) where integers.

## PyFixest 0.13.4

- Fixes a bug in `etable()` with IV's that occurred because `feols()` does not report R2 statistics for IVs.

## PyFixest 0.13.2

- Fixes a bug in `etable()` and a warning in `fixest_model_matrix` that arose with higher `pandas` versions. Thanks to @aeturrell for reporting!

## PyFixest 0.13.0

### New Features

- Introduces a new `pyfixest.did` module which contains routines for Difference-in-Differences estimation.
- Introduces support for basic versions of the local projections DiD estimator following [Dube et al (2023)](https://www.nber.org/papers/w31184)
- Adds a new vignette for Difference-in-Differences estimation.
- Reports R2 values in `etable()`.


## PyFixest 0.12.0


### Enhancements:

- Good performance improvements for singleton fixed effects detection. Thanks to [@styfenschaer](https://github.com/styfenschaer) for the PR! See [#229](https://github.com/py-econometrics/pyfixest/issues/229).
- Uses the [r2u project](https://github.com/eddelbuettel/r2u) for installing R and R packages on github actions, with great performance improvements.
- Allows to pass `polars` data frames to `feols()`, `fepois()` and `predict()`. [#232](https://github.com/py-econometrics/pyfixest/issues/232). Thanks to [@vincentarelbundock](https://github.com/py-econometrics/pyfixest/issues/232) for the suggestion!

### Bug Fixes:

- Missing variables in features were not always handled correctly in `predict()` with `newdata` not `None` in the presence of missing data, which would lead to an error. See [#246](https://github.com/py-econometrics/pyfixest/issues/246) for details.
- Categorical variables were not always handled correctly in `predict()` with `newdata` not `None`, because the number of fixed effects levels in `newdata` might be smaller than in `data`. In consequence, some levels were not found, which lead to an error. See [#245](https://github.com/py-econometrics/pyfixest/issues/245) for details. Thanks to [@jiafengkevinchen](https://github.com/jiafengkevinchen) for the pointer!
- Multicollinearity checks for over-identified IV was not implemented correctly, which lead to a dimension error. See [#236](https://github.com/py-econometrics/pyfixest/issues/236) for details.  Thanks to [@jiafengkevinchen](https://github.com/jiafengkevinchen) for the pointer!
- The number of degrees of freedom `k` was computed incorrectly if columns were dropped from the design matrix `X` in the presence of multicollinearity. See [#235](https://github.com/py-econometrics/pyfixest/issues/235) for details.  Thanks to [@jiafengkevinchen](https://github.com/jiafengkevinchen) for the pointer!
- If all variables were dropped due to multicollinearity, an unclear and imprecise error message was produced. See [#228](https://github.com/py-econometrics/pyfixest/issues/228) for details. Thanks to [@manferdinig](https://github.com/manferdinig) for the pointer!
- If selection `fixef_rm = 'singleton'`, `feols()` and `fepois()` would fail, which has been fixed. [#192](https://github.com/py-econometrics/pyfixest/issues/192)

### Dependency Requirements

- For now, sets `formulaic` versions to be `0.6.6` or lower as version `1.0.0` seems to have introduced a problem with the `i()` operator, See [#244](https://github.com/py-econometrics/pyfixest/issues/244) for details.
- Drops dependency on `pyhdfe`.

## PyFixest 0.11.1

- Fixes some bugs around the computation of R-squared values (see [issue #103](https://github.com/py-econometrics/pyfixest/issues/103)).
- Reports R-squared values again when calling `.summary()`.

## PyFixest 0.11.0

- Significant speedups for CRV1 inference.

## PyFixest 0.10.12

Fixes a small bug with the separation check for poisson regression #138.

## PyFixest 0.10.11

Fixes bugs with i(var1, var2) syntax introduced with PyFixest 0.10.10.

## PyFixest 0.10.10

Fixes a bug with variable interactions via `i(var)` syntax. See [issue #221](https://github.com/py-econometrics/pyfixest/issues/211).

## PyFixest 0.10.9

Makes `etable()` prettier and more informative.

## PyFixest 0.10.8

### Breaking changes
Reference levels for the `i()` formula syntax can no longer be set within the formula, but need to be added via the `i_ref1` function argument to either `feols()` and `fepois()`.

### New feature

A `dids2()` function is added, which implements the 2-stage difference-in-differences procedure à la Gardner and follows the syntax of @kylebutts [did2s](https://github.com/kylebutts/did2s) R package.

```py
from pyfixest.did.did import did2s
from pyfixest.estimation import feols
from pyfixest.visualize import iplot
import pandas as pd
import numpy as np

df_het = pd.read_csv("https://raw.githubusercontent.com/py-econometrics/pyfixest/master/pyfixest/did/data/df_het.csv")

fit = did2s(
    df_het,
    yname = "dep_var",
    first_stage = "~ 0 | state + year",
    second_stage = "~i(rel_year)",
    treatment = "treat",
    cluster = "state",
    i_ref1 = [-1.0, np.inf],
)

fit_twfe = feols(
    "dep_var ~ i(rel_year) | state + year",
    df_het,
    i_ref1 = [-1.0, np.inf]
)

iplot([fit, fit_twfe], coord_flip=False, figsize = (900, 400), title = "TWFE vs DID2S")
```
![](figures/event_study.svg)



## PyFixest 0.10.7

- Adds basic support for event study estimation via two-way fixed effects and Gardner's two-stage "Did2s" approach.
  This is a beta version and experimental. Further updates (i.e. proper event studies vs "only" ATTs) and a more flexible
  did2s front end will follow in future releases.

```python
%load_ext autoreload
%autoreload 2

from pyfixest.did.did import event_study
import pyfixest as pf
import pandas as pd
df_het = pd.read_csv("pyfixest/did/data/df_het.csv")

fit_twfe = event_study(
    data = df_het,
    yname = "dep_var",
    idname= "state",
    tname = "year",
    gname = "g",
    estimator = "twfe"
)

fit_did2s = event_study(
    data = df_het,
    yname = "dep_var",
    idname= "state",
    tname = "year",
    gname = "g",
    estimator = "did2s"
)

pf.etable([fit_twfe, fit_did2s])
# | Coefficient   | est1             | est2             |
# |:--------------|:-----------------|:-----------------|
# | ATT           | 2.135*** (0.044) | 2.152*** (0.048) |
# Significance levels: * p < 0.05, ** p < 0.01, *** p < 0.001
```

## PyFixest 0.10.6

- Adds an `etable()` function that outputs markdown, latex or a pd.DataFrame.

## PyFixest 0.10.5

- Fixes a big in IV estimation that would trigger an error. See [here](https://github.com/py-econometrics/pyfixest/issues/197) for details. Thanks to @aeturrell for reporting!

## PyFixest 0.10.4

- Implements a custom function to drop singleton fixed effects.
- Additional small performance improvements.

## PyFixest 0.10.3

- Allows for white space in the multiway clustering formula.
- Adds documentation for multiway clustering.

## PyFixest 0.10.2

- Adds support for two-way clustering.
- Adds support for CRV3 inference for Poisson regression.

## PyFixest 0.10.1

- Adapts the internal fixed effects demeaning criteron to match `PyHDFE's default.
- Adds Styfen as coauthor.

## PyFixest 0.10

- Multiple performance improvements.
- Most importantly, implements a custom demeaning algorithm in `numba` - thanks to Styfen Schaer (@styfenschaer),
  which leads to performance improvements of 5x or more:

```python
%load_ext autoreload
%autoreload 2

import numpy as np
import time
import pyhdfe
from pyfixest.demean import demean

np.random.seed(1238)
N = 10_000_000
x = np.random.normal(0, 1, 10*N).reshape((N,10))
f1 = np.random.choice(list(range(1000)), N).reshape((N,1))
f2 = np.random.choice(list(range(1000)), N).reshape((N,1))

flist = np.concatenate((f1, f2), axis = 1)
weights = np.ones(N)

algorithm = pyhdfe.create(flist)

start_time = time.time()
res_pyhdfe = algorithm.residualize(x)
end_time = time.time()
print(end_time - start_time)
# 26.04527711868286


start_time = time.time()
res_pyfixest, success = demean(x, flist, weights, tol = 1e-10)
# Calculate the execution time
end_time = time.time()
print(end_time - start_time)
#4.334428071975708

np.allclose(res_pyhdfe , res_pyfixest)
# True
```



## PyFixest 0.9.11

- Bump required `formulaic` version to `0.6.5`.
- Stop copying the data frame in `fixef()`.

## PyFixest 0.9.10

- Fixes a big in the `wildboottest` method (see [#158](https://github.com/py-econometrics/pyfixest/issues/158)).
- Allows to run a wild bootstrap after fixed effect estimation.

## PyFixest 0.9.9

- Adds support for `wildboottest` for Python `3.11`.

## PyFixest 0.9.8

- Fixes a couple more bugs in the `predict()` and `fixef()` methods.
- The `predict()` argument `data` is renamed to `newdata`.

## PyFixest 0.9.7

Fixes a bug in `predict()` produced when multicollinear variables are dropped.

## PyFixest 0.9.6

Improved Collinearity handling. See [#145](https://github.com/py-econometrics/pyfixest/issues/145)

## PyFixest 0.9.5


- Moves plotting from `matplotlib` to `lets-plot`.
- Fixes a few minor bugs in plotting and the `fixef()` method.


## PyFixest 0.9.1

### Breaking API changes

It is no longer required to initiate an object of type `Fixest` prior to running [Feols](/reference/estimation.feols_.Feols.qmd) or `fepois`. Instead,
you can now simply use `feols()` and `fepois()` as functions, just as in `fixest`. Both function can be found in an
`estimation` module and need to obtain a `pd.DataFrame` as a function argument:

```py
from pyfixest.estimation import fixest, fepois
from pyfixest.utils import get_data

data = get_data()
fit = feols("Y ~ X1 | f1", data = data, vcov = "iid")
```

Calling `feols()` will return an instance of class [Feols](/reference/estimation.feols_.Feols.qmd), while calling `fepois()` will return an instance of class `Fepois`.
Multiple estimation syntax will return an instance of class `FixestMulti`.

Post processing works as before via `.summary()`, `.tidy()` and other methods.

### New Features

A summary function allows to compare multiple models:

```py
from pyfixest.summarize import summary
fit2 = feols("Y ~ X1 + X2| f1", data = data, vcov = "iid")
summary([fit, fit2])
```

Visualization is possible via custom methods (`.iplot()` & `.coefplot()`), but a new module allows to visualize
  a list of [Feols](/reference/estimation.feols_.Feols.qmd) and/or `Fepois` instances:

```py
from pyfixest.visualize import coefplot, iplot
coefplot([fit, fit2])
```

The documentation has been improved (though there is still room for progress), and the code has been cleaned up a
bit (also lots of room for improvements).<|MERGE_RESOLUTION|>--- conflicted
+++ resolved
@@ -19,7 +19,6 @@
 
 ### Migration to maketables
 
-<<<<<<< HEAD
 The table functionality in pyfixest now uses the [maketables](https://py-econometrics.github.io/maketables/) package internally. `maketables` is a spin-off of 
 pyfixest internal functions, but supports more packages in the Python eco-system (e.g. `statsmodels` and `linearmorels`). Due to it's close 
 connection to `pyfixest`, the API of `pf.etable()` remains unchanged. 
@@ -30,17 +29,6 @@
 - Because this function is not at the core of `pyixest` functionality, we will deprecate `pf.dtable()`. 
   A `FutureWarning` is now emitted. The function has been moved to `maketables` and can be used by calling `maketables.DTable()` directly.
 - The same applies for `pf.make_table()`, which has been an internal utility function to create tables. An equivalent function now lives in 
-=======
-The table functionality in pyfixest now uses [maketables](https://py-econometrics.github.io/maketables/). `maketables` is a spin-off of
-pyfixest internal functions, but supports more packages in the Python eco-system (e.g. `statsmodels` and `linearmorels`). Due to it's close
-connection to `pyfixest`, the API of `pf.etable()` remains unchanged.
-**Changes:**
-
-- `pf.etable()` now uses `maketables.ETable` internally. The API remains unchanged for backward compatibility.
-- Because the function is not at the core of `pyixest` functionality, we will deprecate `pf.dtable()`.
-  A `FutureWarning` is now emitted. The function has been moved to `maketables` and can be used by calling `maketables.DTable()` directly.
-- The same applies for `pf.make_table()`, which has been an internal utility function to create tables. An equivalent function now lives in
->>>>>>> d83e15ba
   `maketables.MTable()`.
 - The `great_tables` dependency has been replaced with `maketables`.
 
@@ -59,11 +47,7 @@
 pf.make_table(df, type="gt", caption="My Table")
 # After:
 import maketables
-<<<<<<< HEAD
 maketables.MTable(df, caption="My Table").to_gt()
-=======
-maketables.MTable(df, caption="My Table").make(type="gt")
->>>>>>> d83e15ba
 ```
 
 ### Other Changes
