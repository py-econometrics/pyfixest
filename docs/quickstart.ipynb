--- conflicted
+++ resolved
@@ -34,22 +34,14 @@
   },
   {
    "cell_type": "code",
-<<<<<<< HEAD
-   "execution_count": 3,
-=======
    "execution_count": 1,
->>>>>>> fcd2f4d0
    "metadata": {},
    "outputs": [
     {
      "data": {
       "text/html": [
        "\n",
-<<<<<<< HEAD
-       "            <div id=\"ncYqPF\"></div>\n",
-=======
        "            <div id=\"b1kVWc\"></div>\n",
->>>>>>> fcd2f4d0
        "            <script type=\"text/javascript\" data-lets-plot-script=\"library\">\n",
        "                if(!window.letsPlotCallQueue) {\n",
        "                    window.letsPlotCallQueue = [];\n",
@@ -73,15 +65,9 @@
        "                        var div = document.createElement(\"div\");\n",
        "                        div.style.color = 'darkred';\n",
        "                        div.textContent = 'Error loading Lets-Plot JS';\n",
-<<<<<<< HEAD
-       "                        document.getElementById(\"ncYqPF\").appendChild(div);\n",
-       "                    };\n",
-       "                    var e = document.getElementById(\"ncYqPF\");\n",
-=======
        "                        document.getElementById(\"b1kVWc\").appendChild(div);\n",
        "                    };\n",
        "                    var e = document.getElementById(\"b1kVWc\");\n",
->>>>>>> fcd2f4d0
        "                    e.appendChild(script);\n",
        "                })()\n",
        "            </script>\n",
@@ -95,11 +81,7 @@
      "data": {
       "text/html": [
        "\n",
-<<<<<<< HEAD
-       "            <div id=\"4nLH2t\"></div>\n",
-=======
        "            <div id=\"d69SXO\"></div>\n",
->>>>>>> fcd2f4d0
        "            <script type=\"text/javascript\" data-lets-plot-script=\"library\">\n",
        "                if(!window.letsPlotCallQueue) {\n",
        "                    window.letsPlotCallQueue = [];\n",
@@ -123,11 +105,6 @@
        "                        var div = document.createElement(\"div\");\n",
        "                        div.style.color = 'darkred';\n",
        "                        div.textContent = 'Error loading Lets-Plot JS';\n",
-<<<<<<< HEAD
-       "                        document.getElementById(\"4nLH2t\").appendChild(div);\n",
-       "                    };\n",
-       "                    var e = document.getElementById(\"4nLH2t\");\n",
-=======
        "                        document.getElementById(\"d69SXO\").appendChild(div);\n",
        "                    };\n",
        "                    var e = document.getElementById(\"d69SXO\");\n",
@@ -171,7 +148,6 @@
        "                        document.getElementById(\"2yocBR\").appendChild(div);\n",
        "                    };\n",
        "                    var e = document.getElementById(\"2yocBR\");\n",
->>>>>>> fcd2f4d0
        "                    e.appendChild(script);\n",
        "                })()\n",
        "            </script>\n",
@@ -185,14 +161,9 @@
      "name": "stdout",
      "output_type": "stream",
      "text": [
-<<<<<<< HEAD
-      "pyfixest: 0.20.2\n",
-      "pandas  : 2.2.2\n",
-=======
       "pandas    : 2.2.2\n",
       "pyfixest  : 0.20.2\n",
       "matplotlib: 3.8.4\n",
->>>>>>> fcd2f4d0
       "\n"
      ]
     }
@@ -219,11 +190,7 @@
   },
   {
    "cell_type": "code",
-<<<<<<< HEAD
-   "execution_count": 4,
-=======
    "execution_count": 2,
->>>>>>> fcd2f4d0
    "metadata": {},
    "outputs": [
     {
@@ -351,11 +318,7 @@
        "4 -3.115669  0.790815  "
       ]
      },
-<<<<<<< HEAD
-     "execution_count": 4,
-=======
      "execution_count": 2,
->>>>>>> fcd2f4d0
      "metadata": {},
      "output_type": "execute_result"
     }
@@ -792,11 +755,7 @@
   },
   {
    "cell_type": "code",
-<<<<<<< HEAD
-   "execution_count": 10,
-=======
    "execution_count": 13,
->>>>>>> fcd2f4d0
    "metadata": {},
    "outputs": [
     {
@@ -845,11 +804,7 @@
   },
   {
    "cell_type": "code",
-<<<<<<< HEAD
-   "execution_count": 11,
-=======
    "execution_count": 14,
->>>>>>> fcd2f4d0
    "metadata": {},
    "outputs": [
     {
@@ -864,11 +819,6 @@
        "dtype: object"
       ]
      },
-<<<<<<< HEAD
-     "execution_count": 11,
-     "metadata": {},
-     "output_type": "execute_result"
-=======
      "execution_count": 14,
      "metadata": {},
      "output_type": "execute_result"
@@ -1010,7 +960,6 @@
       }
      },
      "output_type": "display_data"
->>>>>>> fcd2f4d0
     }
    ],
    "source": [
@@ -1021,7 +970,6 @@
    "cell_type": "markdown",
    "metadata": {},
    "source": [
-<<<<<<< HEAD
     "You can also conduct inference via **randomization inference** [(see Heß, Stata Journal 2017)](https://hesss.org/ritest.pdf).\n",
     "`PyFixest` supports random and cluster random sampling. "
    ]
@@ -1059,9 +1007,6 @@
    "metadata": {},
    "source": [
     "Additionally, `PyFixest` supports the causal cluster variance estimator following [Abadie et al. (2023)](https://academic.oup.com/qje/article/138/1/1/6750017). "
-=======
-    "Now we can estimate the model `ln_earnings ~ college` where we cluster the standard errors at the state level:"
->>>>>>> fcd2f4d0
    ]
   },
   {
@@ -1141,26 +1086,8 @@
    "cell_type": "markdown",
    "metadata": {},
    "source": [
-<<<<<<< HEAD
-    "You can also conduct inference via **randomization inference** [(see Heß, Stata Journal 2017)](https://hesss.org/ritest.pdf)."
-   ]
-  },
-  {
-   "cell_type": "code",
-   "execution_count": null,
-   "metadata": {},
-   "outputs": [],
-   "source": []
-  },
-  {
-   "cell_type": "markdown",
-   "metadata": {},
-   "source": [
-    "To correct for multiple testing, p-values can be adjusted via either the Bonferroni or the method by Romano and Wolf (2005)."
-=======
     "To correct for multiple testing, p-values can be adjusted via either the [Bonferroni](https://en.wikipedia.org/wiki/Bonferroni_correction) or the method by Romano and Wolf (2005), see for example [The Romano-Wolf Multiple Hypothesis\n",
     "Correction in Stata](https://docs.iza.org/dp12845.pdf)."
->>>>>>> fcd2f4d0
    ]
   },
   {
