--- conflicted
+++ resolved
@@ -267,7 +267,6 @@
         )
 
 
-<<<<<<< HEAD
 def test_errors_ccv():
 
     data = get_data().dropna()
@@ -313,11 +312,10 @@
     fit = feols("Y ~ 1 | D ~ Z1", data=data)
     with pytest.raises(AssertionError):
         fit.ccv(treatment="D", pk=0.05, qk=0.5, n_splits=10, seed=929)
-=======
+
 def test_errors_confint():
 
     data = get_data()
     fit = feols("Y ~ X1", data=data)
     with pytest.raises(ValueError):
-        fit.confint(alpha=0.5, keep=["abababa"])
->>>>>>> 8ebe7c79
+        fit.confint(alpha=0.5, keep=["abababa"])