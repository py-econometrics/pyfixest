import numpy as np
import pandas as pd
import pytest

from pyfixest.estimation import feols, fepois
from pyfixest.exceptions import (
    DuplicateKeyError,
    EndogVarsAsCovarsError,
    InstrumentsAsCovarsError,
    InvalidReferenceLevelError,
    MultiEstNotSupportedError,
    NanInClusterVarError,
    UnderDeterminedIVError,
    VcovTypeNotSupportedError,
)
from pyfixest.FormulaParser import FixestFormulaParser
from pyfixest.multcomp import rwolf
from pyfixest.summarize import etable, summary
from pyfixest.utils import get_data


def test_formula_parser2():
    with pytest.raises(DuplicateKeyError):
        FixestFormulaParser("y ~ sw(a, b) +  sw(c, d)| sw(X3, X4))")


def test_formula_parser3():
    with pytest.raises(DuplicateKeyError):
        FixestFormulaParser("y ~ sw(a, b) +  csw(c, d)| sw(X3, X4))")


# def test_formula_parser2():
#    with pytest.raises(FixedEffectInteractionError):
#        FixestFormulaParser('y ~ X1 + X2 | X3:X4')

# def test_formula_parser3():
#    with pytest.raises(CovariateInteractionError):
#        FixestFormulaParser('y ~ X1 + X2^X3')


def test_i_ref():
    data = get_data()

    with pytest.raises(ValueError):
        feols(fml="y ~ i(X1, X2, ref = -1)", data=data, vcov="iid")


def test_cluster_na():
    """Test if a nan value in a cluster variable raises an error."""
    data = get_data()
    data = data.dropna()
    data["f3"] = data["f3"].astype("int64")
    data["f3"][5] = np.nan

    with pytest.raises(NanInClusterVarError):
        feols(fml="Y ~ X1", data=data, vcov={"CRV1": "f3"})


def test_error_hc23_fe():
    """
    Test if HC2 & HC3 inference with fixed effects regressions raises an error.

    Notes
    -----
    Currently not supported.
    """
    data = get_data().dropna()

    with pytest.raises(VcovTypeNotSupportedError):
        feols(fml="Y ~ X1 | f2", data=data, vcov="HC2")

    with pytest.raises(VcovTypeNotSupportedError):
        feols(fml="Y ~ X1 | f2", data=data, vcov="HC3")


def test_depvar_numeric():
    """Test if feols() throws an error when the dependent variable is not numeric."""
    data = get_data()
    data["Y"] = data["Y"].astype("str")
    data["Y"] = pd.Categorical(data["Y"])

    with pytest.raises(TypeError):
        feols(fml="Y ~ X1", data=data)


def test_iv_errors():
    data = get_data()

    # under determined
    with pytest.raises(UnderDeterminedIVError):
        feols(fml="Y ~ X1 | Z1 + Z2 ~ 24 ", data=data)
    # instrument specified as covariate
    with pytest.raises(InstrumentsAsCovarsError):
        feols(fml="Y ~ X1 | Z1  ~ X1 + X2", data=data)
    # endogenous variable specified as covariate
    with pytest.raises(EndogVarsAsCovarsError):
        feols(fml="Y ~ Z1 | Z1  ~ X1", data=data)
    # instrument specified as covariate
    # with pytest.raises(InstrumentsAsCovarsError):
    #    fixest.feols('Y ~ X1 | Z1 + Z2 ~ X3 + X4')
    # underdetermined IV
    # with pytest.raises(UnderDeterminedIVError):
    #    fixest.feols('Y ~ X1 + X2 | X1 + X2 ~ X4 ')
    # with pytest.raises(UnderDeterminedIVError):
    #    fixest.feols('Y ~ X1 | Z1 + Z2 ~ X2 + X3 ')
    # CRV3 inference
    with pytest.raises(VcovTypeNotSupportedError):
        feols(fml="Y ~ 1 | Z1 ~ X1 ", vcov={"CRV3": "group_id"}, data=data)
    # wild bootstrap
    with pytest.raises(NotImplementedError):
        feols(fml="Y ~ 1 | Z1 ~ X1 ", data=data).wildboottest(param="Z1", B=999)
    # multi estimation error
    with pytest.raises(MultiEstNotSupportedError):
        feols(fml="Y + Y2 ~ 1 | Z1 ~ X1 ", data=data)
    with pytest.raises(MultiEstNotSupportedError):
        feols(fml="Y  ~ 1 | sw(f2, f3) | Z1 ~ X1 ", data=data)
    with pytest.raises(MultiEstNotSupportedError):
        feols(fml="Y  ~ 1 | csw(f2, f3) | Z1 ~ X1 ", data=data)
    # unsupported HC vcov
    with pytest.raises(VcovTypeNotSupportedError):
        feols(fml="Y  ~ 1 | Z1 ~ X1", vcov="HC2", data=data)
    with pytest.raises(VcovTypeNotSupportedError):
        feols(fml="Y  ~ 1 | Z1 ~ X1", vcov="HC3", data=data)


@pytest.mark.skip("Not yet implemented.")
def test_poisson_devpar_count():
    """Check that the dependent variable is a count variable."""
    data = get_data()
    # under determined
    with pytest.raises(AssertionError):
        fepois(fml="Y ~ X1 | X4", data=data)


def test_i_interaction_errors():
    data = get_data()

    with pytest.raises(InvalidReferenceLevelError):
        # "a" not a level in f1
        feols(fml="Y ~ i(f1, X1)", data=data, i_ref1="a")

    with pytest.raises(
        InvalidReferenceLevelError
    ):  # incorrect type - int is provided but float required
        # "a" not a level in f1
        feols(fml="Y ~ i(f1, X1)", data=data, i_ref1=1)


def test_all_variables_multicollinear():
    data = get_data()
    with pytest.raises(ValueError):
        fit = feols("Y ~ f1 | f1", data=data)  # noqa: F841


def test_wls_errors():
    data = get_data()

    with pytest.raises(AssertionError):
        feols(fml="Y ~ X1", data=data, weights="weights2")

    with pytest.raises(AssertionError):
        feols("Y ~ X1", data=data, weights=[1, 2])

    data.loc[0, "weights"] = np.nan
    with pytest.raises(VcovTypeNotSupportedError):
        feols("Y ~ X1", data=data, weights="weights", vcov={"CRV3": "group_id"})

    # test for ValueError when weights are not positive
    data.loc[10, "weights"] = -1
    with pytest.raises(ValueError):
        feols("Y ~ X1", data=data, weights="weights", vcov="iid")

    # test for ValueError when weights are not numeric
    data["weights"] = data["weights"].astype("str")
    data.loc[10, "weights"] = "a"
    with pytest.raises(ValueError):
        feols("Y ~ X1", data=data, weights="weights", vcov="iid")

    data = get_data()
    with pytest.raises(NotImplementedError):
        feols("Y ~ X1", data=data, weights="weights", vcov="iid").wildboottest(B=999)


def test_multcomp_errors():
    data = get_data().dropna()

    # param not in model
    fit1 = feols("Y + Y2 ~ X1 | f1", data=data)
    with pytest.raises(ValueError):
        rwolf(fit1.to_list(), param="X2", B=999, seed=92)


def test_wildboottest_errors():
    data = get_data()
    fit = feols("Y ~ X1", data=data)
    with pytest.raises(ValueError):
        fit.wildboottest(param="X2", B=999, seed=213)


def test_summary_errors():
    data = get_data()
    fit1 = feols("Y + Y2 ~ X1 | f1", data=data)
    fit2 = feols("Y ~ X1 + X2 | f1", data=data)

    with pytest.raises(TypeError):
        etable(fit1)
    with pytest.raises(TypeError):
        etable([fit1, fit2])
    with pytest.raises(TypeError):
        summary(fit1)
    with pytest.raises(TypeError):
        summary([fit1, fit2])


def test_errors_etable():
    data = get_data()
    fit1 = feols("Y ~ X1", data=data)
    fit2 = feols("Y ~ X1 + X2 | f1", data=data)

    with pytest.raises(AssertionError):
        etable([fit1, fit2], signif_code=[0.01, 0.05])

    with pytest.raises(AssertionError):
        etable([fit1, fit2], signif_code=[0.2, 0.05, 0.1])

    with pytest.raises(AssertionError):
        etable([fit1, fit2], signif_code=[0.1, 0.5, 1.5])

<<<<<<< HEAD

def test_errors_ccv():

    data = get_data().dropna()
    data["D"] = np.random.choice([0, 1], size=len(data))

    # error when D is not binary
    fit = feols("Y ~ X1", data=data, vcov={"CRV1": "f1"})
    with pytest.raises(AssertionError):
        fit.ccv(treatment="X1", pk=0.05, qk=0.5, n_splits=10, seed=929)

    # error when fixed effects in estimation
    fit = feols("Y ~ D | f1", data=data)
    with pytest.raises(NotImplementedError):
        fit.ccv(treatment="D", pk=0.05, qk=0.5, n_splits=10, seed=929)

    # error when no cluster variable found
    fit = feols("Y ~ D", data=data)
    with pytest.raises(ValueError):
        fit.ccv(treatment="D", pk=0.05, qk=0.5, n_splits=10, seed=929)

    # error when cluster variable not in data.frame
    with pytest.raises(ValueError):
        fit.ccv(treatment="D", pk=0.05, qk=0.5, n_splits=10, seed=929, cluster="e8")

    # error when two-way clustering
    fit = feols("Y ~ D", data=data, vcov={"CRV1": "f1+f2"})
    with pytest.raises(ValueError):
        fit.ccv(treatment="D", pk=0.05, qk=0.5, n_splits=10, seed=929)

    # error when ccv is attempted on fepois
    pois_data = get_data(model="Fepois").dropna()
    pois_data["D"] = np.random.choice([0, 1], size=len(pois_data))
    fit = fepois("Y ~ D", data=pois_data)
    with pytest.raises(AssertionError):
        fit.ccv(treatment="D", pk=0.05, qk=0.5, n_splits=10, seed=929)

    # same for IV
    fit = feols("Y ~ 1 | D ~ Z1", data=data)
    with pytest.raises(AssertionError):
        fit.ccv(treatment="D", pk=0.05, qk=0.5, n_splits=10, seed=929)
=======
    with pytest.raises(ValueError):
        etable([fit1, fit2], coef_fmt="b (se)\nt [p]", type="tex")

    with pytest.raises(AssertionError):
        etable(
            models=[fit1, fit2],
            custom_stats={
                "conf_int_lb": [
                    fit2._conf_int[0]
                ],  # length of customized statistics not equal to the number of models
                "conf_int_ub": [fit2._conf_int[1]],
            },
            coef_fmt="b se\n[conf_int_lb, conf_int_ub]",
        )

    with pytest.raises(AssertionError):
        etable(
            models=[fit1, fit2],
            custom_stats={
                "conf_int_lb": [
                    [0.1, 0.1, 0.1],
                    fit2._conf_int[0],
                ],  # length of customized statistics not equal to length of model
                "conf_int_ub": [fit1._conf_int[1], fit2._conf_int[1]],
            },
            coef_fmt="b [conf_int_lb, conf_int_ub]",
        )

    with pytest.raises(ValueError):
        etable(
            models=[fit1, fit2],
            custom_stats={
                "b": [
                    fit2._conf_int[0],
                    fit2._conf_int[0],
                ],  # preserved keyword cannot be used as a custom statistic
            },
            coef_fmt="b [se]",
        )
>>>>>>> f9b323d2
<|MERGE_RESOLUTION|>--- conflicted
+++ resolved
@@ -226,49 +226,6 @@
     with pytest.raises(AssertionError):
         etable([fit1, fit2], signif_code=[0.1, 0.5, 1.5])
 
-<<<<<<< HEAD
-
-def test_errors_ccv():
-
-    data = get_data().dropna()
-    data["D"] = np.random.choice([0, 1], size=len(data))
-
-    # error when D is not binary
-    fit = feols("Y ~ X1", data=data, vcov={"CRV1": "f1"})
-    with pytest.raises(AssertionError):
-        fit.ccv(treatment="X1", pk=0.05, qk=0.5, n_splits=10, seed=929)
-
-    # error when fixed effects in estimation
-    fit = feols("Y ~ D | f1", data=data)
-    with pytest.raises(NotImplementedError):
-        fit.ccv(treatment="D", pk=0.05, qk=0.5, n_splits=10, seed=929)
-
-    # error when no cluster variable found
-    fit = feols("Y ~ D", data=data)
-    with pytest.raises(ValueError):
-        fit.ccv(treatment="D", pk=0.05, qk=0.5, n_splits=10, seed=929)
-
-    # error when cluster variable not in data.frame
-    with pytest.raises(ValueError):
-        fit.ccv(treatment="D", pk=0.05, qk=0.5, n_splits=10, seed=929, cluster="e8")
-
-    # error when two-way clustering
-    fit = feols("Y ~ D", data=data, vcov={"CRV1": "f1+f2"})
-    with pytest.raises(ValueError):
-        fit.ccv(treatment="D", pk=0.05, qk=0.5, n_splits=10, seed=929)
-
-    # error when ccv is attempted on fepois
-    pois_data = get_data(model="Fepois").dropna()
-    pois_data["D"] = np.random.choice([0, 1], size=len(pois_data))
-    fit = fepois("Y ~ D", data=pois_data)
-    with pytest.raises(AssertionError):
-        fit.ccv(treatment="D", pk=0.05, qk=0.5, n_splits=10, seed=929)
-
-    # same for IV
-    fit = feols("Y ~ 1 | D ~ Z1", data=data)
-    with pytest.raises(AssertionError):
-        fit.ccv(treatment="D", pk=0.05, qk=0.5, n_splits=10, seed=929)
-=======
     with pytest.raises(ValueError):
         etable([fit1, fit2], coef_fmt="b (se)\nt [p]", type="tex")
 
@@ -308,4 +265,44 @@
             },
             coef_fmt="b [se]",
         )
->>>>>>> f9b323d2
+        
+def test_errors_ccv():
+
+    data = get_data().dropna()
+    data["D"] = np.random.choice([0, 1], size=len(data))
+
+    # error when D is not binary
+    fit = feols("Y ~ X1", data=data, vcov={"CRV1": "f1"})
+    with pytest.raises(AssertionError):
+        fit.ccv(treatment="X1", pk=0.05, qk=0.5, n_splits=10, seed=929)
+
+    # error when fixed effects in estimation
+    fit = feols("Y ~ D | f1", data=data)
+    with pytest.raises(NotImplementedError):
+        fit.ccv(treatment="D", pk=0.05, qk=0.5, n_splits=10, seed=929)
+
+    # error when no cluster variable found
+    fit = feols("Y ~ D", data=data)
+    with pytest.raises(ValueError):
+        fit.ccv(treatment="D", pk=0.05, qk=0.5, n_splits=10, seed=929)
+
+    # error when cluster variable not in data.frame
+    with pytest.raises(ValueError):
+        fit.ccv(treatment="D", pk=0.05, qk=0.5, n_splits=10, seed=929, cluster="e8")
+
+    # error when two-way clustering
+    fit = feols("Y ~ D", data=data, vcov={"CRV1": "f1+f2"})
+    with pytest.raises(ValueError):
+        fit.ccv(treatment="D", pk=0.05, qk=0.5, n_splits=10, seed=929)
+
+    # error when ccv is attempted on fepois
+    pois_data = get_data(model="Fepois").dropna()
+    pois_data["D"] = np.random.choice([0, 1], size=len(pois_data))
+    fit = fepois("Y ~ D", data=pois_data)
+    with pytest.raises(AssertionError):
+        fit.ccv(treatment="D", pk=0.05, qk=0.5, n_splits=10, seed=929)
+
+    # same for IV
+    fit = feols("Y ~ 1 | D ~ Z1", data=data)
+    with pytest.raises(AssertionError):
+        fit.ccv(treatment="D", pk=0.05, qk=0.5, n_splits=10, seed=929)