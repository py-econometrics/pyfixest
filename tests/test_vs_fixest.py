--- conflicted
+++ resolved
@@ -123,15 +123,11 @@
     assert np.all(np.abs(x1 - x2) < tol), msg
 
 
-<<<<<<< HEAD
 def check_relative_diff(x1, x2, tol, msg=None):
     msg = "" if msg is None else msg
     assert np.all(np.abs(x1 - x2) / np.abs(x1) < tol), msg
 
 
-=======
-@pytest.mark.slow
->>>>>>> addd3cbf
 @pytest.mark.parametrize("N", [1000])
 @pytest.mark.parametrize("seed", [76540251])
 @pytest.mark.parametrize("beta_type", ["2"])
