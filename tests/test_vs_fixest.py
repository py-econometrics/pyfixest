import re

import numpy as np
import pandas as pd
import pytest
import rpy2.robjects as ro
from rpy2.robjects import pandas2ri

# rpy2 imports
from rpy2.robjects.packages import importr

import pyfixest as pf
from pyfixest.estimation.estimation import feols
from pyfixest.estimation.FixestMulti_ import FixestMulti
from pyfixest.utils.set_rpy2_path import update_r_paths
from pyfixest.utils.utils import get_data, ssc

update_r_paths()

pandas2ri.activate()

fixest = importr("fixest")
stats = importr("stats")
broom = importr("broom")

# note: tolerances are lowered below for
# fepois inference as it is not as precise as feols
# effective tolerances for fepois are 1e-04 and 1e-03
# (the latter only for CRV inferece)
rtol = 1e-08
atol = 1e-08

iwls_maxiter = 25
iwls_tol = 1e-08

ols_fmls = [
    ("Y~X1"),
    ("Y~X1+X2"),
    ("Y~X1|f2"),
    ("Y~X1|f2+f3"),
    ("Y ~ X1 + exp(X2)"),
    ("Y ~ X1 + C(f1)"),
    ("Y ~ X1 + i(f1, ref = 1)"),
    ("Y ~ X1 + C(f1)"),
    ("Y ~ X1 + i(f2, ref = 2.0)"),
    ("Y ~ X1 + C(f1) + C(f2)"),
    ("Y ~ X1 + C(f1) | f2"),
    ("Y ~ X1 + i(f1, ref = 3.0) | f2"),
    ("Y ~ X1 + C(f1) | f2 + f3"),
    ("Y ~ X1 + i(f1, ref = 1) | f2 + f3"),
    ("Y ~ X1 + i(f1) + i(f2)"),
    ("Y ~ X1 + i(f1, ref = 1) + i(f2, ref = 2)"),
    # ("Y ~ X1 + C(f1):C(fe2)"),                  # currently does not work as C():C() translation not implemented
    # ("Y ~ X1 + C(f1):C(fe2) | f3"),             # currently does not work as C():C() translation not implemented
    ("Y ~ X1 + X2:f1"),
    ("Y ~ X1 + X2:f1 | f3"),
    ("Y ~ X1 + X2:f1 | f3 + f1"),
    # ("log(Y) ~ X1:X2 | f3 + f1"),               # currently, causes big problems for Fepois (takes a long time)
    # ("log(Y) ~ log(X1):X2 | f3 + f1"),          # currently, causes big problems for Fepois (takes a long time)
    # ("Y ~  X2 + exp(X1) | f3 + f1"),            # currently, causes big problems for Fepois (takes a long time)
    ("Y ~ X1 + i(f1,X2)"),
    ("Y ~ X1 + i(f1,X2) + i(f2, X2)"),
    ("Y ~ X1 + i(f1,X2, ref =1) + i(f2)"),
    ("Y ~ X1 + i(f1,X2, ref =1) + i(f2, X1, ref =2)"),
    ("Y ~ X1 + i(f2,X2)"),
    ("Y ~ X1 + i(f1,X2) | f2"),
    ("Y ~ X1 + i(f1,X2) | f2 + f3"),
    ("Y ~ X1 + i(f1,X2, ref=1.0)"),
    ("Y ~ X1 + i(f2,X2, ref=2.0)"),
    ("Y ~ X1 + i(f1,X2, ref=3.0) | f2"),
    ("Y ~ X1 + i(f1,X2, ref=4.0) | f2 + f3"),
    # ("Y ~ C(f1):X2"),                          # currently does not work as C():X translation not implemented
    # ("Y ~ C(f1):C(f2)"),                       # currently does not work
    ("Y ~ X1 + I(X2 ** 2)"),
    ("Y ~ X1 + I(X1 ** 2) + I(X2**4)"),
    ("Y ~ X1*X2"),
    ("Y ~ X1*X2 | f1+f2"),
    # ("Y ~ X1/X2"),                             # currently does not work as X1/X2 translation not implemented
    # ("Y ~ X1/X2 | f1+f2"),                     # currently does not work as X1/X2 translation not implemented
    ("Y ~ X1 + poly(X2, 2) | f1"),
]

ols_but_not_poisson_fml = [
    ("log(Y) ~ X1"),
    ("Y~X1|f2^f3"),
    ("Y~X1|f1 + f2^f3"),
    ("Y~X1|f2^f3^f1"),
]

empty_models = [
    ("Y ~ 1 | f1"),
    ("Y ~ 1 | f1 + f2"),
    ("Y ~ 0 | f1"),
    ("Y ~ 0 | f1 + f2"),
]

iv_fmls = [
    # IV starts here
    ("Y ~ 1 | X1 ~ Z1"),
    "Y ~  X2 | X1 ~ Z1",
    "Y ~ X2 + C(f1) | X1 ~ Z1",
    "Y2 ~ 1 | X1 ~ Z1",
    "Y2 ~ X2 | X1 ~ Z1",
    "Y2 ~ X2 + C(f1) | X1 ~ Z1",
    # "log(Y) ~ 1 | X1 ~ Z1",
    # "log(Y) ~ X2 | X1 ~ Z1",
    # "log(Y) ~ X2 + C(f1) | X1 ~ Z1",
    "Y ~ 1 | f1 | X1 ~ Z1",
    "Y ~ 1 | f1 + f3 | X1 ~ Z1",
    "Y ~ 1 | f1^f2 | X1 ~ Z1",
    "Y ~  X2| f3 | X1 ~ Z1",
    # tests of overidentified models
    "Y ~ 1 | X1 ~ Z1 + Z2",
    "Y ~ X2 | X1 ~ Z1 + Z2",
    "Y ~ X2 + C(f3) | X1 ~ Z1 + Z2",
    "Y ~ 1 | f1 | X1 ~ Z1 + Z2",
    "Y2 ~ 1 | f1 + f3 | X1 ~ Z1 + Z2",
    "Y2 ~  X2| f2 | X1 ~ Z1 + Z2",
]


@pytest.fixture
def data_feols(N=1000, seed=76540251, beta_type="2", error_type="2"):
    return pf.get_data(
        N=N, seed=seed, beta_type=beta_type, error_type=error_type, model="Feols"
    )


@pytest.fixture
def data_fepois(N=1000, seed=7651, beta_type="2", error_type="2"):
    return pf.get_data(
        N=N, seed=seed, beta_type=beta_type, error_type=error_type, model="Fepois"
    )


rng = np.random.default_rng(8760985)


def check_absolute_diff(x1, x2, tol, msg=None):
    "Check for absolute differences."
    if isinstance(x1, (int, float)):
        x1 = np.array([x1])
    if isinstance(x2, (int, float)):
        x2 = np.array([x2])
        msg = "" if msg is None else msg

    # handle nan values
    nan_mask_x1 = np.isnan(x1)
    nan_mask_x2 = np.isnan(x2)

    if not np.array_equal(nan_mask_x1, nan_mask_x2):
        raise AssertionError(f"{msg}: NaN positions do not match")

    valid_mask = ~nan_mask_x1  # Mask for non-NaN elements (same for x1 and x2)
    assert np.all(np.abs(x1[valid_mask] - x2[valid_mask]) < tol), msg


def na_omit(arr):
    mask = ~np.isnan(arr)
    return arr[mask]


def check_relative_diff(x1, x2, tol, msg=None):
    msg = "" if msg is None else msg
    assert np.all(np.abs(x1 - x2) / np.abs(x1) < tol), msg


test_counter_feols = 0
test_counter_fepois = 0
test_counter_feiv = 0

# What is being tested in all tests:
# - pyfixest vs fixest
# - inference: iid, hetero, cluster
# - weights: None, "weights"
# - fmls
# Only tests for feols, not for fepois or feiv:
# - dropna: False, True
# - f3_type: "str", "object", "int", "categorical", "float"
# - adj: True
# - cluster_adj: True


@pytest.mark.slow
@pytest.mark.parametrize("dropna", [False, True])
@pytest.mark.parametrize("inference", ["iid", "hetero", {"CRV1": "group_id"}])
@pytest.mark.parametrize("weights", [None, "weights"])
@pytest.mark.parametrize("f3_type", ["str", "object", "int", "categorical", "float"])
@pytest.mark.parametrize("fml", ols_fmls + ols_but_not_poisson_fml)
@pytest.mark.parametrize("adj", [True])
@pytest.mark.parametrize("cluster_adj", [True])
def test_single_fit_feols(
    data_feols,
    dropna,
    inference,
    weights,
    f3_type,
    fml,
    adj,
    cluster_adj,
):
    global test_counter_feols
    test_counter_feols += 1

    _skip_f3_checks(fml, f3_type)
    _skip_dropna(test_counter_feols, dropna)

    ssc_ = ssc(adj=adj, cluster_adj=cluster_adj)

    data = data_feols.copy()

    if dropna:
        data = data.dropna()

    # long story, but categories need to be strings to be converted to R factors,
    # this then produces 'nan' values in the pd.DataFrame ...
    data[data == "nan"] = np.nan

    # test fixed effects that are not floats, but ints or categoricals, etc

    data = _convert_f3(data, f3_type)

    data_r = get_data_r(fml, data)
    r_fml = _c_to_as_factor(fml)

    r_inference = _get_r_inference(inference)

    mod = pf.feols(fml=fml, data=data, vcov=inference, weights=weights, ssc=ssc_)
    if weights is not None:
        r_fixest = fixest.feols(
            ro.Formula(r_fml),
            vcov=r_inference,
            data=data_r,
            ssc=fixest.ssc(adj, "none", cluster_adj, "min", "min", False),
            weights=ro.Formula("~" + weights),
        )
    else:
        r_fixest = fixest.feols(
            ro.Formula(r_fml),
            vcov=r_inference,
            data=data_r,
            ssc=fixest.ssc(adj, "none", cluster_adj, "min", "min", False),
        )

    py_coef = mod.coef().xs("X1")
    py_se = mod.se().xs("X1")
    py_pval = mod.pvalue().xs("X1")
    py_tstat = mod.tstat().xs("X1")
    py_confint = mod.confint().xs("X1").values
    py_vcov = mod._vcov[0, 0]

    py_nobs = mod._N
    py_resid = mod.resid()

    df_X1 = _get_r_df(r_fixest)
    r_coef = df_X1["estimate"]
    r_se = df_X1["std.error"]
    r_pval = df_X1["p.value"]
    r_tstat = df_X1["statistic"]
    r_confint = df_X1[["conf.low", "conf.high"]].values.astype(np.float64)
    r_vcov = stats.vcov(r_fixest)[0, 0]

    r_nobs = int(stats.nobs(r_fixest)[0])

    if inference == "iid" and adj and cluster_adj:
        py_resid = mod.resid()
        r_resid = stats.residuals(r_fixest)

        py_predict = mod.predict()
        r_predict = stats.predict(r_fixest)

        check_absolute_diff(py_nobs, r_nobs, 1e-08, "py_nobs != r_nobs")
        check_absolute_diff(py_coef, r_coef, 1e-08, "py_coef != r_coef")
        check_absolute_diff(
            py_predict[0:5], r_predict[0:5], 1e-07, "py_predict != r_predict"
        )

        check_absolute_diff(
            (py_resid)[0:5], (r_resid)[0:5], 1e-07, "py_resid != r_resid"
        )

        # currently, bug when using predict with newdata and i() or C() or "^" syntax
        blocked_transforms = ["i(", "^", "poly("]
        blocked_transform_found = any(bt in fml for bt in blocked_transforms)

        if blocked_transform_found:
            with pytest.raises(NotImplementedError):
                py_predict_newsample = mod.predict(
                    newdata=data.iloc[0:100], atol=1e-08, btol=1e-08
                )
        else:
            py_predict_newsample = mod.predict(
                newdata=data.iloc[0:100], atol=1e-12, btol=1e-12
            )
            r_predict_newsample = stats.predict(r_fixest, newdata=data_r.iloc[0:100])

            check_absolute_diff(
                na_omit(py_predict_newsample)[0:5],
                na_omit(r_predict_newsample)[0:5],
                1e-07,
                "py_predict_newdata != r_predict_newdata",
            )

    check_absolute_diff(py_vcov, r_vcov, 1e-08, "py_vcov != r_vcov")
    check_absolute_diff(py_se, r_se, 1e-08, "py_se != r_se")
    check_absolute_diff(py_pval, r_pval, 1e-08, "py_pval != r_pval")
    check_absolute_diff(py_tstat, r_tstat, 1e-07, "py_tstat != r_tstat")
    check_absolute_diff(py_confint, r_confint, 1e-08, "py_confint != r_confint")

    if not weights:
        py_r2 = mod._r2
        py_r2_within = mod._r2_within
        # py_adj_r2 = mod._adj_r2
        # py_adj_r2_within = mod._adj_r2_within
        r_r = fixest.r2(r_fixest)
        r_r2 = r_r[1]
        r_r2_within = r_r[5]

        check_absolute_diff(py_r2, r_r2, 1e-08, "py_r2 != r_r2")
        if not np.isnan(py_r2_within):
            check_absolute_diff(
                py_r2_within, r_r2_within, 1e-08, "py_r2_within != r_r2_within"
            )


@pytest.mark.slow
@pytest.mark.parametrize("dropna", [False, True])
@pytest.mark.parametrize("weights", [None, "weights"])
@pytest.mark.parametrize("f3_type", ["str", "object", "int", "categorical", "float"])
@pytest.mark.parametrize("fml", empty_models)
def test_single_fit_feols_empty(
    data_feols,
    dropna,
    weights,
    f3_type,
    fml,
):
    data = data_feols

    if dropna:
        data = data.dropna()

    # long story, but categories need to be strings to be converted to R factors,
    # this then produces 'nan' values in the pd.DataFrame ...
    data[data == "nan"] = np.nan

    # test fixed effects that are not floats, but ints or categoricals, etc

    data = _convert_f3(data, f3_type)

    data_r = get_data_r(fml, data)
    r_fml = _c_to_as_factor(fml)

    mod = pf.feols(fml=fml, data=data, weights=weights)
    if weights is not None:
        r_fixest = fixest.feols(
            ro.Formula(r_fml),
            data=data_r,
            weights=ro.Formula("~" + weights),
        )
    else:
        r_fixest = fixest.feols(
            ro.Formula(r_fml),
            data=data_r,
        )

    py_nobs = mod._N
    py_resid = mod.resid()
    py_predict = mod.predict()

    r_nobs = int(stats.nobs(r_fixest)[0])
    r_resid = stats.residuals(r_fixest)
    r_predict = stats.predict(r_fixest)

    check_absolute_diff(py_nobs, r_nobs, 1e-08, "py_nobs != r_nobs")
    check_absolute_diff((py_resid)[0:5], (r_resid)[0:5], 1e-07, "py_resid != r_resid")
    check_absolute_diff(
        py_predict[0:5], r_predict[0:5], 1e-07, "py_predict != r_predict"
    )

    assert mod._beta_hat.size == 0


@pytest.mark.slow
@pytest.mark.parametrize("dropna", [False])
@pytest.mark.parametrize("inference", ["iid", "hetero", {"CRV1": "group_id"}])
@pytest.mark.parametrize("f3_type", ["str"])
@pytest.mark.parametrize("fml", ols_fmls)
@pytest.mark.parametrize("adj", [True])
@pytest.mark.parametrize("cluster_adj", [True])
def test_single_fit_fepois(
    data_fepois, dropna, inference, f3_type, fml, adj, cluster_adj
):
    global test_counter_fepois
    test_counter_fepois += 1

    _skip_f3_checks(fml, f3_type)
    _skip_dropna(test_counter_fepois, dropna)

    ssc_ = ssc(adj=adj, cluster_adj=cluster_adj)

    data = data_fepois

    if dropna:
        data = data.dropna()

    # long story, but categories need to be strings to be converted to R factors,
    # this then produces 'nan' values in the pd.DataFrame ...
    data[data == "nan"] = np.nan

    # test fixed effects that are not floats, but ints or categoricals, etc
    data = _convert_f3(data, f3_type)

    data_r = get_data_r(fml, data)
    r_fml = _c_to_as_factor(fml)
    r_inference = _get_r_inference(inference)

    mod = pf.fepois(fml=fml, data=data, vcov=inference, ssc=ssc_, iwls_tol=1e-10)
    r_fixest = fixest.fepois(
        ro.Formula(r_fml),
        vcov=r_inference,
        data=data_r,
        ssc=fixest.ssc(adj, "none", cluster_adj, "min", "min", False),
        glm_tol=1e-10,
    )

    py_coef = mod.coef().xs("X1")
    py_se = mod.se().xs("X1")
    py_pval = mod.pvalue().xs("X1")
    py_tstat = mod.tstat().xs("X1")
    py_confint = mod.confint().xs("X1").values
    py_nobs = mod._N
    py_vcov = mod._vcov[0, 0]
    py_deviance = mod.deviance
    py_resid = mod.resid()
    py_irls_weights = mod._irls_weights.flatten()

    df_X1 = _get_r_df(r_fixest)

    r_coef = df_X1["estimate"]
    r_se = df_X1["std.error"]
    r_pval = df_X1["p.value"]
    r_tstat = df_X1["statistic"]
    r_confint = df_X1[["conf.low", "conf.high"]].values.astype(np.float64)
    r_nobs = int(stats.nobs(r_fixest)[0])
    r_resid = stats.residuals(r_fixest)
    r_vcov = stats.vcov(r_fixest)[0, 0]
    r_deviance = r_fixest.rx2("deviance")
    r_irls_weights = r_fixest.rx2("irls_weights")

    if inference == "iid" and adj and cluster_adj:
        check_absolute_diff(py_nobs, r_nobs, 1e-08, "py_nobs != r_nobs")
        check_absolute_diff(py_coef, r_coef, 1e-08, "py_coef != r_coef")
        check_absolute_diff((py_resid)[0:5], (r_resid)[0:5], 1e-07, "py_coef != r_coef")
        # example failure case:
        # x1 = array([1.20821485, 0.9602059 , 2.        , 1.06451667, 0.97644541])
        # x2 = array([1.20821485, 0.96020592, 2.00015315, 1.06451668, 0.97644542])
        check_absolute_diff(
            py_irls_weights[10:12],
            r_irls_weights[10:12],
            1e-02,
            "py_irls_weights != r_irls_weights",
        )

    check_absolute_diff(py_vcov, r_vcov, 1e-06, "py_vcov != r_vcov")
    check_absolute_diff(py_se, r_se, 1e-06, "py_se != r_se")
    check_absolute_diff(py_pval, r_pval, 1e-06, "py_pval != r_pval")
    check_absolute_diff(py_tstat, r_tstat, 1e-06, "py_tstat != r_tstat")
    check_absolute_diff(py_confint, r_confint, 1e-06, "py_confint != r_confint")
    check_absolute_diff(py_deviance, r_deviance, 1e-08, "py_deviance != r_deviance")

<<<<<<< HEAD
    py_predict_response = mod.predict(type="response")  # noqa: F841
    py_predict_link = mod.predict(type="link")  # noqa: F841
    r_predict_response = stats.predict(r_fixest, type="response")  # noqa: F841
    r_predict_link = stats.predict(r_fixest, type="link")  # noqa: F841
    check_absolute_diff(
        py_predict_response[0:5],
        r_predict_response[0:5],
        1e-07,
        "py_predict_response != r_predict_response",
    )
    check_absolute_diff(
        py_predict_link[0:5],
        r_predict_link[0:5],
        1e-07,
        "py_predict_link != r_predict_link",
    )
=======
    if not mod._has_fixef:
        py_predict_response = mod.predict(type="response")
        py_predict_link = mod.predict(type="link")
        r_predict_response = stats.predict(r_fixest, type="response")
        r_predict_link = stats.predict(r_fixest, type="link")
        check_absolute_diff(
            py_predict_response[0:5],
            r_predict_response[0:5],
            1e-07,
            "py_predict_response != r_predict_response",
        )
        check_absolute_diff(
            py_predict_link[0:5],
            r_predict_link[0:5],
            1e-07,
            "py_predict_link != r_predict_link",
        )
>>>>>>> f1c8a59e


@pytest.mark.slow
@pytest.mark.parametrize("dropna", [False])
@pytest.mark.parametrize("weights", [None, "weights"])
@pytest.mark.parametrize("inference", ["iid", "hetero", {"CRV1": "group_id"}])
@pytest.mark.parametrize("f3_type", ["str"])
@pytest.mark.parametrize("fml", iv_fmls)
@pytest.mark.parametrize("adj", [True])
@pytest.mark.parametrize("cluster_adj", [True])
def test_single_fit_iv(
    data_feols,
    dropna,
    inference,
    weights,
    f3_type,
    fml,
    adj,
    cluster_adj,
):
    global test_counter_feiv
    test_counter_feiv += 1

    _skip_f3_checks(fml, f3_type)
    _skip_dropna(test_counter_feiv, dropna)

    ssc_ = ssc(adj=adj, cluster_adj=cluster_adj)

    data = data_feols

    if dropna:
        data = data.dropna()

    # long story, but categories need to be strings to be converted to R factors,
    # this then produces 'nan' values in the pd.DataFrame ...
    data[data == "nan"] = np.nan

    # test fixed effects that are not floats, but ints or categoricals, etc
    # data = _convert_f3(data, f3_type)

    # test fixed effects that are not floats, but ints or categoricals, etc
    data = _convert_f3(data, f3_type)

    data_r = get_data_r(fml, data)
    r_fml = _c_to_as_factor(fml)
    r_inference = _get_r_inference(inference)

    mod = pf.feols(fml=fml, data=data, vcov=inference, ssc=ssc_, weights=weights)
    if weights is not None:
        r_fixest = fixest.feols(
            ro.Formula(r_fml),
            vcov=r_inference,
            data=data_r,
            ssc=fixest.ssc(adj, "none", cluster_adj, "min", "min", False),
            weights=ro.Formula("~" + weights),
        )
    else:
        r_fixest = fixest.feols(
            ro.Formula(r_fml),
            vcov=r_inference,
            data=data_r,
            ssc=fixest.ssc(adj, "none", cluster_adj, "min", "min", False),
        )

    py_coef = mod.coef().xs("X1")
    py_se = mod.se().xs("X1")
    py_pval = mod.pvalue().xs("X1")
    py_tstat = mod.tstat().xs("X1")
    py_confint = mod.confint().xs("X1").values
    py_vcov = mod._vcov[0, 0]

    py_nobs = mod._N
    py_resid = mod.resid()

    df_X1 = _get_r_df(r_fixest, is_iv=True)

    r_coef = df_X1["estimate"]
    r_se = df_X1["std.error"]
    r_pval = df_X1["p.value"]
    r_tstat = df_X1["statistic"]
    r_confint = df_X1[["conf.low", "conf.high"]].values.astype(np.float64)
    r_vcov = stats.vcov(r_fixest)[0, 0]

    r_nobs = int(stats.nobs(r_fixest)[0])
    r_resid = stats.resid(r_fixest)

    # if inference == "iid" and adj and cluster_adj:
    check_absolute_diff(py_nobs, r_nobs, 1e-08, "py_nobs != r_nobs")
    check_absolute_diff(py_coef, r_coef, 1e-08, "py_coef != r_coef")
    check_absolute_diff((py_resid)[0:5], (r_resid)[0:5], 1e-07, "py_resid != r_resid")

    check_absolute_diff(py_vcov, r_vcov, 1e-07, "py_vcov != r_vcov")
    check_absolute_diff(py_se, r_se, 1e-07, "py_se != r_se")
    check_absolute_diff(py_pval, r_pval, 1e-06, "py_pval != r_pval")
    check_absolute_diff(py_tstat, r_tstat, 1e-06, "py_tstat != r_tstat")
    check_absolute_diff(py_confint, r_confint, 1e-06, "py_confint != r_confint")


@pytest.mark.slow
@pytest.mark.parametrize("N", [100])
@pytest.mark.parametrize("seed", [17021])
@pytest.mark.parametrize("beta_type", ["1"])
@pytest.mark.parametrize("error_type", ["3"])
@pytest.mark.parametrize("dropna", [False, True])
@pytest.mark.parametrize(
    "fml_multi",
    [
        ("Y~ sw(X1, X2)"),
        ("Y~ sw(X1, X2) |f1 "),
        ("Y~ csw(X1, X2)"),
        ("Y~ csw(X1, X2) | f2"),
        ("Y~ I(X1**2) + csw(f1,f2)"),
        ("Y~ X1 + csw(f1, f2) | f3"),
        ("Y~ X1 + csw0(X2, f3)"),
        ("Y~ csw0(X2, f3) + X2"),
        ("Y~ X1 + csw0(X2, f3) + X2"),
        ("Y ~ X1 + csw0(f1, f2) | f3"),
        ("Y ~ X1 | csw0(f1,f2)"),
        ("Y ~ X1 + sw(X2, f1, f2)"),
        ("Y ~ csw(X1, X2, f3)"),
        # ("Y ~ X2 + csw0(, X2, X2)"),
        ("Y ~ sw(X1, X2) | csw0(f1,f2,f3)"),
        ("Y ~ C(f2):X2 + sw0(X1, f3)"),
        ("Y + Y2 ~X1"),
        ("Y + log(Y2) ~X1+X2"),
        ("Y + Y2 ~X1|f1"),
        ("Y + Y2 ~X1|f1+f2"),
        ("Y + Y2 ~X2|f2+f3"),
        ("Y + Y2 ~ sw(X1, X2)"),
        ("Y + Y2 ~ sw(X1, X2) |f1 "),
        ("Y + Y2 ~ csw(X1, X2)"),
        ("Y + Y2 ~ csw(X1, X2) | f2"),
        ("Y + Y2 ~ I(X1**2) + csw(f1,f2)"),
        ("Y + Y2 ~ X1 + csw(f1, f2) | f3"),
        ("Y + Y2 ~ X1 + csw0(X2, f3)"),
        ("Y + Y2 ~ X1 + csw0(f1, f2) | f3"),
        ("Y + Y2 ~ X1 | csw0(f1,f2)"),
        ("Y + log(Y2) ~ sw(X1, X2) | csw0(f1,f2,f3)"),
        ("Y ~ C(f2):X2 + sw0(X1, f3)"),
        # ("Y ~ i(f1,X2) | csw0(f2)"),
        # ("Y ~ i(f1,X2) | sw0(f2)"),
        # ("Y ~ i(f1,X2) | csw(f2, f3)"),
        # ("Y ~ i(f1,X2) | sw(f2, f3)"),
        # ("Y ~ i(f1,X2, ref = -5) | sw(f2, f3)"),
        # ("Y ~ i(f1,X2, ref = -8) | csw(f2, f3)"),
    ],
)
def test_multi_fit(N, seed, beta_type, error_type, dropna, fml_multi):
    """Test pyfixest against fixest_multi objects."""
    data = get_data(N=N, seed=seed, beta_type=beta_type, error_type=error_type)
    data[data == "nan"] = np.nan

    if dropna:
        data = data.dropna()

    # suppress correction for fixed effects
    fixest.setFixest_ssc(fixest.ssc(True, "none", True, "min", "min", False))

    r_fml = _py_fml_to_r_fml(fml_multi)

    try:
        pyfixest = feols(fml=fml_multi, data=data)
        assert isinstance(pyfixest, FixestMulti)
    except ValueError as e:
        if "is not of type 'O' or 'category'" in str(e):
            data["f1"] = pd.Categorical(data.f1.astype(str))
            data["f2"] = pd.Categorical(data.f2.astype(str))
            data["f3"] = pd.Categorical(data.f3.astype(str))
            data[data == "nan"] = np.nan
            pyfixest = feols(fml=fml_multi, data=data)
        else:
            raise ValueError("Code fails with an uninformative error message.")

    r_fixest = fixest.feols(
        ro.Formula(r_fml),
        data=data,
        ssc=fixest.ssc(True, "none", True, "min", "min", False),
    )

    for x in range(0):
        mod = pyfixest.fetch_model(x)
        py_coef = mod.coef().values
        py_se = mod.se().values

        # sort py_coef, py_se
        py_coef, py_se = (np.sort(x) for x in [py_coef, py_se])

        fixest_object = r_fixest.rx2(x + 1)
        fixest_coef = fixest_object.rx2("coefficients")
        fixest_se = fixest_object.rx2("se")

        # fixest_coef = stats.coef(r_fixest)
        # fixest_se = fixest.se(r_fixest)

        # sort fixest_coef, fixest_se
        fixest_coef, fixest_se = (np.sort(x) for x in [fixest_coef, fixest_se])

        np.testing.assert_allclose(
            py_coef, fixest_coef, rtol=rtol, atol=atol, err_msg="Coefs are not equal."
        )
        np.testing.assert_allclose(
            py_se, fixest_se, rtol=rtol, atol=atol, err_msg="SEs are not equal."
        )


@pytest.mark.slow
@pytest.mark.parametrize("N", [100])
@pytest.mark.parametrize("seed", [31])
@pytest.mark.parametrize("beta_type", ["1"])
@pytest.mark.parametrize("error_type", ["3"])
@pytest.mark.parametrize("dropna", [False, True])
@pytest.mark.parametrize(
    "fml_multi",
    ["Y ~ X1", "Y ~ X1 | f2", "Y ~ sw(X1, X2)", "Y ~ 1 | X1 ~ Z1"],
)
@pytest.mark.parametrize("split", [None, "f1"])
@pytest.mark.parametrize("fsplit", [None, "f1"])
def test_split_fit(N, seed, beta_type, error_type, dropna, fml_multi, split, fsplit):
    if split is not None and split == fsplit:
        pytest.skip("split and fsplit are the same.")
    if split is None and fsplit is None:
        pytest.skip("split and fsplit are both None.")

    data = get_data(N=N, seed=seed, beta_type=beta_type, error_type=error_type)
    data[data == "nan"] = np.nan

    if dropna:
        data = data.dropna()

    # suppress correction for fixed effects
    fixest.setFixest_ssc(fixest.ssc(True, "none", True, "min", "min", False))

    r_fml = _py_fml_to_r_fml(fml_multi)

    try:
        pyfixest = feols(fml=fml_multi, data=data, split=split, fsplit=fsplit)
        assert isinstance(pyfixest, FixestMulti)
    except ValueError as e:
        if "is not of type 'O' or 'category'" in str(e):
            data["f1"] = pd.Categorical(data.f1.astype(str))
            data["f2"] = pd.Categorical(data.f2.astype(str))
            data["f3"] = pd.Categorical(data.f3.astype(str))
            data[data == "nan"] = np.nan
            pyfixest = feols(fml=fml_multi, data=data)
        else:
            raise ValueError("Code fails with an uninformative error message.")

    r_fixest = fixest.feols(
        ro.Formula(r_fml),
        data=data,
        ssc=fixest.ssc(True, "none", True, "min", "min", False),
        **({"split": ro.Formula("~" + split)} if split is not None else {}),
        **({"fsplit": ro.Formula("~" + fsplit)} if fsplit is not None else {}),
    )

    for x in range(0):
        mod = pyfixest.fetch_model(x)
        py_coef = mod.coef().values
        py_se = mod.se().values

        # sort py_coef, py_se
        py_coef, py_se = (np.sort(x) for x in [py_coef, py_se])

        fixest_object = r_fixest.rx2(x + 1)
        fixest_coef = fixest_object.rx2("coefficients")
        fixest_se = fixest_object.rx2("se")

        # fixest_coef = stats.coef(r_fixest)
        # fixest_se = fixest.se(r_fixest)

        # sort fixest_coef, fixest_se
        fixest_coef, fixest_se = (np.sort(x) for x in [fixest_coef, fixest_se])

        np.testing.assert_allclose(
            py_coef, fixest_coef, rtol=rtol, atol=atol, err_msg="Coefs are not equal."
        )
        np.testing.assert_allclose(
            py_se, fixest_se, rtol=rtol, atol=atol, err_msg="SEs are not equal."
        )


@pytest.mark.slow
def test_twoway_clustering():
    data = get_data(N=500, seed=17021, beta_type="1", error_type="1").dropna()

    cluster_adj_options = [True]
    cluster_df_options = ["min", "conventional"]

    for cluster_adj in cluster_adj_options:
        for cluster_df in cluster_df_options:
            fit1 = feols(
                "Y ~ X1 + X2 ",
                data=data,
                vcov={"CRV1": "f1 +f2"},
                ssc=ssc(cluster_adj=cluster_adj, cluster_df=cluster_df),
            )
            fit2 = feols(  # noqa: F841
                "Y ~ X1 + X2 ",
                data=data,
                vcov={"CRV3": " f1+f2"},
                ssc=ssc(cluster_adj=cluster_adj, cluster_df=cluster_df),
            )

            feols_fit1 = fixest.feols(
                ro.Formula("Y ~ X1 + X2"),
                data=data,
                cluster=ro.Formula("~f1+f2"),
                ssc=fixest.ssc(True, "none", cluster_adj, cluster_df, "min", False),
            )

            # test vcov's
            np.testing.assert_allclose(
                fit1._vcov,
                stats.vcov(feols_fit1),
                rtol=1e-04,
                atol=1e-04,
                err_msg=f"CRV1-vcov: cluster_adj = {cluster_adj}, cluster_df = {cluster_df}",
            )

            # now test se's
            np.testing.assert_allclose(
                fit1.se(),
                fixest.se(feols_fit1),
                rtol=1e-04,
                atol=1e-04,
                err_msg=f"CRV1-se: cluster_adj = {cluster_adj}, cluster_df = {cluster_df}",
            )

            # now test pvalues
            np.testing.assert_allclose(
                fit1.pvalue(),
                fixest.pvalue(feols_fit1),
                rtol=1e-04,
                atol=1e-04,
                err_msg=f"CRV1-pvalue: cluster_adj = {cluster_adj}, cluster_df = {cluster_df}",
            )


@pytest.mark.slow
def test_wls_na():
    """Special tests for WLS and NA values."""
    data = get_data()
    data = data.dropna()

    # case 1: NA in weights
    data["weights"].iloc[0] = np.nan

    fit_py = feols("Y ~ X1", data=data, weights="weights")
    fit_r = fixest.feols(
        ro.Formula("Y ~ X1"),
        data=data,
        weights=ro.Formula("~ weights"),
        ssc=fixest.ssc(True, "none", True, "min", "min", False),
    )

    np.testing.assert_allclose(
        fit_py.coef(),
        stats.coef(fit_r),
        rtol=1e-04,
        atol=1e-04,
        err_msg="WLS: Coefs are not equal.",
    )

    # case 2: NA in weights and X1
    data["X1"].iloc[0] = np.nan
    fit_py = feols("Y ~ X1", data=data, weights="weights")
    fit_r = fixest.feols(
        ro.Formula("Y ~ X1"),
        data=data,
        weights=ro.Formula("~ weights"),
        ssc=fixest.ssc(True, "none", True, "min", "min", False),
    )
    np.testing.assert_allclose(
        fit_py.coef(),
        stats.coef(fit_r),
        rtol=1e-04,
        atol=1e-04,
        err_msg="WLS: Coefs are not equal.",
    )

    # case 3: more NAs in X1:
    data["X1"].iloc[0:10] = np.nan
    fit_py = feols("Y ~ X1", data=data, weights="weights")
    fit_r = fixest.feols(
        ro.Formula("Y ~ X1"),
        data=data,
        weights=ro.Formula("~ weights"),
        ssc=fixest.ssc(True, "none", True, "min", "min", False),
    )
    np.testing.assert_allclose(
        fit_py.coef(),
        stats.coef(fit_r),
        rtol=1e-04,
        atol=1e-04,
        err_msg="WLS: Coefs are not equal.",
    )


def _py_fml_to_r_fml(py_fml):
    """
    Covernt pyfixest formula.

    pyfixest multiple estimation fml syntax to fixest multiple depvar
    syntax converter,
    i.e. 'Y1 + X2 ~ X' -> 'c(Y1, Y2) ~ X'
    """
    py_fml = py_fml.replace(" ", "").replace("C(", "as.factor(")

    fml2 = py_fml.split("|")

    fml_split = fml2[0].split("~")
    depvars = fml_split[0]
    depvars = f"c({','.join(depvars.split('+'))})"

    if len(fml2) == 1:
        return f"{depvars}~{fml_split[1]}"
    elif len(fml2) == 2:
        return f"{depvars}~{fml_split[1]}|{fml2[1]}"
    else:
        return f"{depvars}~fml_split{1} | {'|'.join(fml2[1:])}"


def _c_to_as_factor(py_fml):
    """Transform formulaic C-syntax for categorical variables into R's as.factor."""
    # Define a regular expression pattern to match "C(variable)"
    pattern = r"C\((.*?)\)"

    # Define the replacement string
    replacement = r"factor(\1, exclude = NA)"

    # Use re.sub() to perform the replacement
    r_fml = re.sub(pattern, replacement, py_fml)

    return r_fml


def get_data_r(fml, data):
    # small intermezzo, as rpy2 does not drop NAs from factors automatically
    # note that fixes does this correctly
    # this currently does not yet work for C() interactions

    vars = fml.split("~")[1].split("|")[0].split("+")

    factor_vars = []
    for var in vars:
        if "C(" in var:
            var = var.replace(" ", "")
            var = var[2:-1]
            factor_vars.append(var)

    # if factor_vars is not empty
    data_r = data[~data[factor_vars].isna().any(axis=1)] if factor_vars else data

    return data_r


@pytest.mark.slow
@pytest.mark.parametrize(
    "fml",
    [
        # ("dep_var ~ treat"),
        # ("dep_var ~ treat + unit"),
        ("dep_var ~ treat | unit"),
        ("dep_var ~ treat + unit | year"),
        ("dep_var ~ treat | year + unit"),
    ],
)
@pytest.mark.parametrize("data", [(pd.read_csv("pyfixest/did/data/df_het.csv"))])
@pytest.mark.skip("Wald tests will be released with pyfixest 0.14.0.")
def test_wald_test(fml, data):
    fit1 = feols(fml, data)
    fit1.wald_test()

    fit_r = fixest.feols(
        ro.Formula(fml),
        data=data,
        ssc=fixest.ssc(True, "none", True, "min", "min", False),
    )

    wald_r = fixest.wald(fit_r)
    wald_stat_r = wald_r[0]
    wald_pval_r = wald_r[1]  # noqa: F841

    np.testing.assert_allclose(fit1._f_statistic, wald_stat_r)
    # np.testing.assert_allclose(fit1._f_statistic_pvalue, wald_pval_r)


@pytest.mark.slow
def test_singleton_dropping():
    data = get_data()
    # create a singleton fixed effect
    data["f1"].iloc[data.shape[0] - 1] = 999999

    fit_py = feols("Y ~ X1 | f1", data=data, fixef_rm="singleton")
    fit_py2 = feols("Y ~ X1 | f1", data=data, fixef_rm="none")
    fit_r = fixest.feols(
        ro.Formula("Y ~ X1 | f1"),
        data=data,
        ssc=fixest.ssc(True, "none", True, "min", "min", False),
        fixef_rm="singleton",
    )

    # test that coefficients match
    coef_py = fit_py.coef().values
    coef_py2 = fit_py2.coef().values
    coef_r = stats.coef(fit_r)

    np.testing.assert_allclose(
        coef_py,
        coef_py2,
        err_msg="singleton dropping leads to different coefficients",
    )
    np.testing.assert_allclose(
        coef_py,
        coef_r,
        rtol=1e-08,
        atol=1e-08,
        err_msg="Coefficients do not match.",
    )

    # test that number of observations match
    nobs_py = fit_py._N
    nobs_r = stats.nobs(fit_r)
    np.testing.assert_allclose(
        nobs_py,
        nobs_r,
        err_msg="Number of observations do not match.",
    )

    # test that standard errors match
    se_py = fit_py.se().values  # noqa: F841
    se_r = fixest.se(fit_r)  # noqa: F841
    # np.testing.assert_allclose(
    #    se_py, se_r, rtol=1e-04, atol=1e-04, err_msg="Standard errors do not match."
    # )


def _convert_f3(data, f3_type):
    """Convert f3 to the desired type."""
    if f3_type == "categorical":
        data["f3"] = pd.Categorical(data["f3"])
    elif f3_type == "int":
        data["f3"] = data["f3"].astype(np.int32)
    elif f3_type == "str":
        data["f3"] = data["f3"].astype(str)
    elif f3_type == "object":
        data["f3"] = data["f3"].astype(object)
    elif f3_type == "float":
        data["f3"] = data["f3"].astype(float)
    else:
        pass
    return data


def _get_r_inference(inference):
    return (
        ro.Formula("~" + inference["CRV1"])
        if isinstance(inference, dict)
        else inference
    )


def _get_r_df(r_fixest, is_iv=False):
    fixest_df = broom.tidy_fixest(r_fixest, conf_int=ro.BoolVector([True]))
    df_r = pd.DataFrame(fixest_df).T
    df_r.columns = [
        "term",
        "estimate",
        "std.error",
        "statistic",
        "p.value",
        "conf.low",
        "conf.high",
    ]

    if is_iv:
        df_X1 = df_r.set_index("term").xs("fit_X1")  # only test for X1
    else:
        df_X1 = df_r.set_index("term").xs("X1")  # only test for X1

    return df_X1


def _skip_f3_checks(fml, f3_type):
    if ("f3" not in fml) and (f3_type != "str"):
        pytest.skip(
            "No need to tests for different types of factor variable when not included in formula."
        )


def _skip_dropna(test_counter, dropna):
    if test_counter % 4 != 0 and dropna:
        pytest.skip(f"Skipping dropna=True for test number {test_counter}")<|MERGE_RESOLUTION|>--- conflicted
+++ resolved
@@ -469,24 +469,6 @@
     check_absolute_diff(py_confint, r_confint, 1e-06, "py_confint != r_confint")
     check_absolute_diff(py_deviance, r_deviance, 1e-08, "py_deviance != r_deviance")
 
-<<<<<<< HEAD
-    py_predict_response = mod.predict(type="response")  # noqa: F841
-    py_predict_link = mod.predict(type="link")  # noqa: F841
-    r_predict_response = stats.predict(r_fixest, type="response")  # noqa: F841
-    r_predict_link = stats.predict(r_fixest, type="link")  # noqa: F841
-    check_absolute_diff(
-        py_predict_response[0:5],
-        r_predict_response[0:5],
-        1e-07,
-        "py_predict_response != r_predict_response",
-    )
-    check_absolute_diff(
-        py_predict_link[0:5],
-        r_predict_link[0:5],
-        1e-07,
-        "py_predict_link != r_predict_link",
-    )
-=======
     if not mod._has_fixef:
         py_predict_response = mod.predict(type="response")
         py_predict_link = mod.predict(type="link")
@@ -504,7 +486,6 @@
             1e-07,
             "py_predict_link != r_predict_link",
         )
->>>>>>> f1c8a59e
 
 
 @pytest.mark.slow
