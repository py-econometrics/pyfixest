import pytest
import re
import warnings
import numpy as np
import pandas as pd
from pyfixest.estimation import feols, fepois
from pyfixest.utils import get_data, ssc
from pyfixest.exceptions import NotImplementedError

# rpy2 imports
from rpy2.robjects.packages import importr
import rpy2.robjects as ro
from rpy2.robjects import pandas2ri

pandas2ri.activate()

fixest = importr("fixest")
stats = importr("stats")
broom = importr("broom")

# note: tolerances are lowered below for
# fepois inference as it is not as precise as feols
# effective tolerances for fepois are 1e-04 and 1e-03
# (the latter only for CRV inferece)
rtol = 1e-06
atol = 1e-06

iwls_maxiter = 25
iwls_tol = 1e-08

rng = np.random.default_rng(8760985)


@pytest.mark.parametrize("N", [1000])
@pytest.mark.parametrize("seed", [76540251])
@pytest.mark.parametrize("beta_type", ["1", "2", "3"])
@pytest.mark.parametrize("error_type", ["1", "2", "3"])
@pytest.mark.parametrize("dropna", [True, False])
@pytest.mark.parametrize("model", ["Fepois", "Feols"])
@pytest.mark.parametrize("inference", ["iid", "hetero", {"CRV1": "group_id"}])
@pytest.mark.parametrize(
    "fml",
    [
        ("Y~X1"),
        ("Y~X1+X2"),
        ("Y~X1|f2"),
        ("Y~X1|f2+f3"),
        ("log(Y) ~ X1"),
        ("Y ~ X1 + exp(X2)"),
        ("Y ~ X1 + C(f1)"),
        ("Y ~ X1 + C(f2)"),
        ("Y ~ X1 + C(f1) + C(f2)"),
        ("Y ~ X1 + C(f1) | f2"),
        ("Y ~ X1 + C(f1) | f2 + f3"),
        # ("Y ~ X1 + C(f1):C(fe2)"),            # currently does not work as C():C() translation not implemented
        # ("Y ~ X1 + C(f1):C(fe2) | f3"),       # currently does not work as C():C() translation not implemented
        ("Y~X1|f2^f3"),
        ("Y~X1|f1 + f2^f3"),
        # ("Y~X1|f2^f3^f1"),
        ("Y ~ X1 + X2:f1"),
        ("Y ~ X1 + X2:f1 | f3"),
        ("Y ~ X1 + X2:f1 | f3 + f1"),
        # ("log(Y) ~ X1:X2 | f3 + f1"),               # currently, causes big problems for Fepois (takes a long time)
        # ("log(Y) ~ log(X1):X2 | f3 + f1"),          # currently, causes big problems for Fepois (takes a long time)
        # ("Y ~  X2 + exp(X1) | f3 + f1"),            # currently, causes big problems for Fepois (takes a long time)
        ("Y ~ X1 + i(f1,X2)"),  # temporarily non-supported feature
        ("Y ~ X1 + i(f2,X2)"),  # temporarily non-supported feature
        ("Y ~ X1 + i(f1,X2) | f2"),  # temporarily non-supported feature
        ("Y ~ X1 + i(f1,X2) | f2 + f3"),  # temporarily non-supported feature
        # ("Y ~ i(f1,X2, ref='1.0')"),               # currently does not work
        # ("Y ~ i(f2,X2, ref='2.0')"),               # currently does not work
        # ("Y ~ i(f1,X2, ref='3.0') | f2"),          # currently does not work
        # ("Y ~ i(f1,X2, ref='4.0') | f2 + f3"),     # currently does not work
        ("Y ~ X1 + C(f1)"),
        ("Y ~ X1 + C(f1) + C(f2)"),
        # ("Y ~ C(f1):X2"),                          # currently does not work as C():X translation not implemented
        # ("Y ~ C(f1):C(f2)"),                       # currently does not work
        ("Y ~ X1 + C(f1) | f2"),
        ("Y ~ X1 + I(X2 ** 2)"),
        ("Y ~ X1 + I(X1 ** 2) + I(X2**4)"),
        ("Y ~ X1*X2"),
        ("Y ~ X1*X2 | f1+f2"),
        # ("Y ~ X1/X2"),                             # currently does not work as X1/X2 translation not implemented
        # ("Y ~ X1/X2 | f1+f2"),                     # currently does not work as X1/X2 translation not implemented
        # ("Y ~ X1 + poly(X2, 2) | f1"),             # bug in formulaic in case of NAs in X1, X2
        # IV starts here
        ("Y ~ 1 | X1 ~ Z1"),
        "Y ~  X2 | X1 ~ Z1",
        "Y ~ X2 + C(f1) | X1 ~ Z1",
        "Y2 ~ 1 | X1 ~ Z1",
        "Y2 ~ X2 | X1 ~ Z1",
        "Y2 ~ X2 + C(f1) | X1 ~ Z1",
        "log(Y) ~ 1 | X1 ~ Z1",
        "log(Y) ~ X2 | X1 ~ Z1",
        "log(Y) ~ X2 + C(f1) | X1 ~ Z1",
        "Y ~ 1 | f1 | X1 ~ Z1",
        "Y ~ 1 | f1 + f2 | X1 ~ Z1",
        "Y ~ 1 | f1^f2 | X1 ~ Z1",
        "Y ~  X2| f1 | X1 ~ Z1",
        # tests of overidentified models
        "Y ~ 1 | X1 ~ Z1 + Z2",
        "Y ~ X2 | X1 ~ Z1 + Z2",
        "Y ~ X2 + C(f1) | X1 ~ Z1 + Z2",
        "Y ~ 1 | f1 | X1 ~ Z1 + Z2",
        "Y2 ~ 1 | f1 + f2 | X1 ~ Z1 + Z2",
        "Y2 ~  X2| f2 | X1 ~ Z1 + Z2",
    ],
)
def test_single_fit(N, seed, beta_type, error_type, dropna, model, inference, fml):
    """
    test pyfixest against fixest via rpy2 (OLS, IV, Poisson)

        - for multiple models
        - and multiple inference types
        - ... compare regression coefficients and standard errors
        - tba: t-statistics, covariance matrices, other metrics
    """

    inference_inflation_factor = 1.0

    if model == "Feols":
        data = get_data(
            N=N, seed=seed, beta_type=beta_type, error_type=error_type, model="Feols"
        )
    else:
        data = get_data(
            N=N, seed=seed, beta_type=beta_type, error_type=error_type, model="Fepois"
        )

    # long story, but categories need to be strings to be converted to R factors,
    # this then produces 'nan' values in the pd.DataFrame ...
    data[data == "nan"] = np.nan

    if dropna:
        data = data.dropna()

    data_r = get_data_r(fml, data)

    # convert py expressions to R expressions
    r_fml = _c_to_as_factor(fml)
    if isinstance(inference, dict):
        r_inference = ro.Formula("~" + inference["CRV1"])
    else:
        r_inference = inference

    # iid errors
    try:
        with warnings.catch_warnings():
            # ignore run time warnings (likely due to large Y values)
            warnings.filterwarnings("ignore", category=RuntimeWarning)
            pyfixest = feols(fml=fml, data=data, vcov=inference)
    except ValueError as e:
        if "is not of type 'O' or 'category'" in str(e):
            data["f1"] = pd.Categorical(data.f1.astype(str))
            data["f2"] = pd.Categorical(data.f2.astype(str))
            data["f3"] = pd.Categorical(data.f3.astype(str))
        else:
            raise e

    if model == "Feols":
        pyfixest = feols(fml=fml, data=data, vcov=inference)
        r_fixest = fixest.feols(
            ro.Formula(r_fml),
            vcov=r_inference,
            data=data_r,
            ssc=fixest.ssc(True, "none", True, "min", "min", False),
        )

        run_test = True

    else:
        # check if IV - don not run IV formulas for Poisson

        with warnings.catch_warnings():
            # ignore run time warnings (likely due to large Y values)
            warnings.filterwarnings("ignore", category=RuntimeWarning)
            iv_check = feols(fml=fml, data=data, vcov="iid")

        # if inference == "iid":
        #    return pytest.skip("Poisson does not support iid inference")

        if iv_check._is_iv:
            is_iv = True
            run_test = False
        else:
            is_iv = False
            run_test = True

            # if formula does not contain "i(" or "C(", add, separation:
            if "i(" not in fml and "C(" not in fml:
                where_zeros = np.where(data["Y"] == 0)[
                    0
                ]  # because np.where evaluates to a tuple
                # draw three random indices
                # idx = rng.choice(where_zeros, 3, True)
                idx = np.array([10, 11, 12])
                data.loc[idx[0], "f1"] = np.max(data["f1"]) + 1
                data.loc[idx[1], "f2"] = np.max(data["f2"]) + 1
                data.loc[idx[2], "f3"] = np.max(data["f3"]) + 1

            if "i(" in fml:
                pytest.skip("Don't test interactions for Poisson.")

            if "^" in fml:
                pytest.skip("Don't test '^' for Poisson.")

            # relax tolerance for Poisson regression - effective rtol and atol of
            # 5e-05
            inference_inflation_factor = 100

            try:
                pyfixest = fepois(fml=fml, data=data, vcov=inference)
            except NotImplementedError as exception:
                if "inference is not supported" in str(exception):
                    return pytest.skip(
                        "'iid' inference is not supported for Poisson regression."
                    )
                raise
            except ValueError as exception:
                if "dependent variable must be a weakly positive" in str(exception):
                    return pytest.skip(
                        "Poisson model requires strictly positive dependent variable."
                    )
                raise
            except RuntimeError as exception:
                if "Failed to converge after 1000000 iterations." in str(exception):
                    return pytest.skip(
                        "Maximum number of PyHDFE iterations reached. Nothing I can do here."
                    )
                raise

            r_fixest = fixest.fepois(
                ro.Formula(r_fml),
                vcov=r_inference,
                data=data_r,
                ssc=fixest.ssc(True, "none", True, "min", "min", False),
                glm_iter=iwls_maxiter,
                glm_tol=iwls_tol,
            )

            py_nobs = pyfixest._N
            r_nobs = stats.nobs(r_fixest)

    if run_test:
        # get coefficients, standard errors, p-values, t-statistics, confidence intervals

        mod = pyfixest

        py_coef = mod.coef().xs("X1")
        py_se = mod.se().xs("X1")
        py_pval = mod.pvalue().xs("X1")
        py_tstat = mod.tstat().xs("X1")
        py_confint = mod.confint().xs("X1").values
        py_nobs = mod._N
        py_resid = mod._u_hat.flatten()
        # TODO: test residuals

        fixest_df = broom.tidy_fixest(r_fixest, conf_int=ro.BoolVector([True]))
        df_r = pd.DataFrame(fixest_df).T
        df_r.columns = [
            "term",
            "estimate",
            "std.error",
            "statistic",
            "p.value",
            "conf.low",
            "conf.high",
        ]

        if mod._is_iv:
            df_X1 = df_r.set_index("term").xs("fit_X1")  # only test for X1
        else:
            df_X1 = df_r.set_index("term").xs("X1")  # only test for X1

        r_coef = df_X1["estimate"]
        r_se = df_X1["std.error"]
        r_pval = df_X1["p.value"]
        r_tstat = df_X1["statistic"]
        r_confint = df_X1[["conf.low", "conf.high"]].values.astype(np.float64)
        r_nobs = stats.nobs(r_fixest)
        r_resid = r_fixest.rx2("working_residuals")

        np.testing.assert_allclose(
            py_coef, r_coef, rtol=rtol, atol=atol, err_msg="py_coef != r_coef"
        )

        # np.testing.assert_allclose(
        #    py_resid,
        #    r_resid,
        #    rtol = 1e-04,
        #    atol = 1e-04,
        #    err_msg = "py_resid != r_resid"
        # )

        np.testing.assert_allclose(
            py_se,
            r_se,
            rtol=rtol * inference_inflation_factor,
            atol=atol * inference_inflation_factor,
            err_msg=f"py_se != r_se for {inference} errors.",
        )

        np.testing.assert_allclose(
            py_pval,
            r_pval,
            rtol=rtol * inference_inflation_factor,
            atol=atol * inference_inflation_factor,
            err_msg=f"py_pval != r_pval for {inference} errors.",
        )

        np.testing.assert_allclose(
            py_tstat,
            r_tstat,
            rtol=rtol * inference_inflation_factor,
            atol=atol * inference_inflation_factor,
            err_msg=f"py_tstat != r_tstat for {inference} errors",
        )

        np.testing.assert_allclose(
            py_confint,
            r_confint,
            rtol=rtol * inference_inflation_factor,
            atol=atol * inference_inflation_factor,
            err_msg=f"py_confint != r_confint for {inference} errors",
        )

        np.testing.assert_allclose(
            py_nobs, r_nobs, rtol=rtol, atol=atol, err_msg="py_nobs != r_nobs"
        )

        if model == "Feols":
            # import pdb; pdb.set_trace()

            if not mod._is_iv:
                py_r2 = mod._r2
                py_r2_within = mod._r2_within
                py_adj_r2 = mod._adj_r2
                py_adj_r2_within = mod._adj_r2_within

                r_r = fixest.r2(r_fixest)
                # unadjusted
                np.testing.assert_allclose(
                    py_r2, r_r[1], rtol=rtol, atol=atol, err_msg="py_r2 != r_r"
                )
                np.testing.assert_allclose(
                    py_r2_within,
                    r_r[5],
                    rtol=rtol,
                    atol=atol,
                    err_msg="py_r2_within != r_r",
                )

                if False:
                    # adjusted
                    np.testing.assert_allclose(
                        py_adj_r2,
                        r_r[2],
                        rtol=rtol,
                        atol=atol,
                        err_msg="py_adj_r2 != r_r",
                    )
                    np.testing.assert_allclose(
                        py_adj_r2_within,
                        r_r[6],
                        rtol=rtol,
                        atol=atol,
                        err_msg="py_adj_r2_within != r_r",
                    )

        if model == "Fepois":
            r_deviance = r_fixest.rx2("deviance")
            py_deviance = mod.deviance
            np.testing.assert_allclose(
                py_deviance,
                r_deviance,
                rtol=rtol,
                atol=atol,
                err_msg="py_deviance != r_deviance",
            )


@pytest.mark.parametrize("N", [100])
@pytest.mark.parametrize("seed", [17021])
@pytest.mark.parametrize("beta_type", ["1", "2", "3"])
@pytest.mark.parametrize("error_type", ["1", "2", "3"])
@pytest.mark.parametrize("dropna", [False, True])
@pytest.mark.parametrize(
    "fml_multi",
    [
        ("Y ~X1"),
        ("Y ~X1+X2"),
        ("Y~X1|f1"),
        ("Y~X1|f1+f2"),
        ("Y~X2|f2+f3"),
        ("Y~ sw(X1, X2)"),
        ("Y~ sw(X1, X2) |f1 "),
        ("Y~ csw(X1, X2)"),
        ("Y~ csw(X1, X2) | f2"),
        ("Y~ I(X1**2) + csw(f1,f2)"),
        ("Y~ X1 + csw(f1, f2) | f3"),
        ("Y~ X1 + csw0(X2, f3)"),
        ("Y~ csw0(X2, f3) + X2"),
        ("Y~ X1 + csw0(X2, f3) + X2"),
        ("Y ~ X1 + csw0(f1, f2) | f3"),
        ("Y ~ X1 | csw0(f1,f2)"),
        ("Y ~ X1 + sw(X2, f1, f2)"),
        ("Y ~ csw(X1, X2, f3)"),
        # ("Y ~ X2 + csw0(, X2, X2)"),
        ("Y ~ sw(X1, X2) | csw0(f1,f2,f3)"),
        ("Y ~ C(f2):X2 + sw0(X1, f3)"),
        ("Y + Y2 ~X1"),
        ("Y + log(Y2) ~X1+X2"),
        ("Y + Y2 ~X1|f1"),
        ("Y + Y2 ~X1|f1+f2"),
        ("Y + Y2 ~X2|f2+f3"),
        ("Y + Y2 ~ sw(X1, X2)"),
        ("Y + Y2 ~ sw(X1, X2) |f1 "),
        ("Y + Y2 ~ csw(X1, X2)"),
        ("Y + Y2 ~ csw(X1, X2) | f2"),
        ("Y + Y2 ~ I(X1**2) + csw(f1,f2)"),
        ("Y + Y2 ~ X1 + csw(f1, f2) | f3"),
        ("Y + Y2 ~ X1 + csw0(X2, f3)"),
        ("Y + Y2 ~ X1 + csw0(f1, f2) | f3"),
        ("Y + Y2 ~ X1 | csw0(f1,f2)"),
        ("Y + log(Y2) ~ sw(X1, X2) | csw0(f1,f2,f3)"),
        ("Y ~ C(f2):X2 + sw0(X1, f3)"),
        # ("Y ~ i(f1,X2) | csw0(f2)"),
        # ("Y ~ i(f1,X2) | sw0(f2)"),
        # ("Y ~ i(f1,X2) | csw(f2, f3)"),
        # ("Y ~ i(f1,X2) | sw(f2, f3)"),
        # ("Y ~ i(f1,X2, ref = -5) | sw(f2, f3)"),
        # ("Y ~ i(f1,X2, ref = -8) | csw(f2, f3)"),
    ],
)
def test_multi_fit(N, seed, beta_type, error_type, dropna, fml_multi):
    """
    test pyfixest against fixest_multi objects
    """

    data = get_data(N=N, seed=seed, beta_type=beta_type, error_type=error_type)
    data[data == "nan"] = np.nan

    if dropna:
        data = data.dropna()

    # suppress correction for fixed effects
    fixest.setFixest_ssc(fixest.ssc(True, "none", True, "min", "min", False))

    r_fml = _py_fml_to_r_fml(fml_multi)

    try:
        pyfixest = feols(fml=fml_multi, data=data)
    except ValueError as e:
        if "is not of type 'O' or 'category'" in str(e):
            data["f1"] = pd.Categorical(data.f1.astype(str))
            data["f2"] = pd.Categorical(data.f2.astype(str))
            data["f3"] = pd.Categorical(data.f3.astype(str))
            data[data == "nan"] = np.nan
            pyfixest = feols(fml=fml_multi, data=data)
        else:
            raise ValueError("Code fails with an uninformative error message.")

    r_fixest = fixest.feols(
        ro.Formula(r_fml),
        data=data,
        ssc=fixest.ssc(True, "none", True, "min", "min", False),
    )

    for x, _ in range(0):
        mod = pyfixest.fetch_model(x)
        py_coef = mod.coef().values
        py_se = mod.se().values

        # sort py_coef, py_se
        py_coef, py_se = [np.sort(x) for x in [py_coef, py_se]]

        fixest_object = r_fixest.rx2(x + 1)
        fixest_coef = fixest_object.rx2("coefficients")
        fixest_se = fixest_object.rx2("se")

        # fixest_coef = stats.coef(r_fixest)
        # fixest_se = fixest.se(r_fixest)

        # sort fixest_coef, fixest_se
        fixest_coef, fixest_se = [np.sort(x) for x in [fixest_coef, fixest_se]]

        np.testing.assert_allclose(
            py_coef, fixest_coef, rtol=rtol, atol=atol, err_msg="Coefs are not equal."
        )
        np.testing.assert_allclose(
            py_se, fixest_se, rtol=rtol, atol=atol, err_msg="SEs are not equal."
        )


def test_twoway_clustering():
    data = get_data(N=1000, seed=17021, beta_type="1", error_type="1").dropna()

    cluster_adj_options = [True]
    cluster_df_options = ["min", "conventional"]

    for cluster_adj in cluster_adj_options:
        for cluster_df in cluster_df_options:
            fit1 = feols(
                "Y ~ X1 + X2 ",
                data=data,
                vcov={"CRV1": "f1 +f2"},
                ssc=ssc(cluster_adj=cluster_adj, cluster_df=cluster_df),
            )
            fit2 = feols(
                "Y ~ X1 + X2 ",
                data=data,
                vcov={"CRV3": " f1+f2"},
                ssc=ssc(cluster_adj=cluster_adj, cluster_df=cluster_df),
            )

            feols_fit1 = fixest.feols(
                ro.Formula("Y ~ X1 + X2"),
                data=data,
                cluster=ro.Formula("~f1+f2"),
                ssc=fixest.ssc(True, "none", cluster_adj, cluster_df, "min", False),
            )

            # test vcov's
            np.testing.assert_allclose(
                fit1._vcov,
                stats.vcov(feols_fit1),
                rtol=1e-04,
                atol=1e-04,
                err_msg=f"CRV1-vcov: cluster_adj = {cluster_adj}, cluster_df = {cluster_df}",
            )

            # now test se's
            np.testing.assert_allclose(
                fit1.se(),
                fixest.se(feols_fit1),
                rtol=1e-04,
                atol=1e-04,
                err_msg=f"CRV1-se: cluster_adj = {cluster_adj}, cluster_df = {cluster_df}",
            )

            # now test pvalues
            np.testing.assert_allclose(
                fit1.pvalue(),
                fixest.pvalue(feols_fit1),
                rtol=1e-04,
                atol=1e-04,
                err_msg=f"CRV1-pvalue: cluster_adj = {cluster_adj}, cluster_df = {cluster_df}",
            )


def _py_fml_to_r_fml(py_fml):
    """
    pyfixest multiple estimation fml syntax to fixest multiple depvar
    syntax converter,
    i.e. 'Y1 + X2 ~ X' -> 'c(Y1, Y2) ~ X'
    """

    py_fml = py_fml.replace(" ", "").replace("C(", "as.factor(")

    fml2 = py_fml.split("|")

    fml_split = fml2[0].split("~")
    depvars = fml_split[0]
    depvars = f"c({','.join(depvars.split('+'))})"

    if len(fml2) == 1:
        return f"{depvars}~{fml_split[1]}"
    elif len(fml2) == 2:
        return f"{depvars}~{fml_split[1]}|{fml2[1]}"
    else:
        return f"{depvars}~fml_split{1} | {'|'.join(fml2[1:])}"


def _c_to_as_factor(py_fml):
    """
    transform formulaic C-syntax for categorical variables into R's as.factor
    """
    # Define a regular expression pattern to match "C(variable)"
    pattern = r"C\((.*?)\)"

    # Define the replacement string
    replacement = r"factor(\1, exclude = NA)"

    # Use re.sub() to perform the replacement
    r_fml = re.sub(pattern, replacement, py_fml)

    return r_fml


def get_data_r(fml, data):
    # small intermezzo, as rpy2 does not drop NAs from factors automatically
    # note that fixes does this correctly
    # this currently does not yet work for C() interactions

    vars = fml.split("~")[1].split("|")[0].split("+")

    factor_vars = []
    for var in vars:
        if "C(" in var:
            var = var.replace(" ", "")
            var = var[2:-1]
            factor_vars.append(var)

    # if factor_vars is not empty
    if factor_vars:
        data_r = data[~data[factor_vars].isna().any(axis=1)]
    else:
        data_r = data

    return data_r


@pytest.mark.skip("Currently not supported.")
def test_i_interaction():
    """
    Test that interaction syntax via the `i()` operator works as in fixest
    """

    data = get_data(N=1000, seed=17021, beta_type="1", error_type="1").dropna()

    fit1 = feols("Y ~ i(f1, X2)", data=data)
    fit2 = feols("Y ~ X1 + i(f1, X2) | f2", data=data)
    # fit3 = feols("Y ~ X1 + i(f1, X2) | f2", data=data, i_ref1=1.0)
    # fit4 = feols("Y ~ X1 + i(f1, X2) | f2", data=data, i_ref1=[2.0])
    # fit5 = feols("Y ~ X1 + i(f1, X2) | f2", data=data, i_ref1=[2.0, 3.0])

    fit1_r = fixest.feols(
        ro.Formula("Y ~ i(f1, X2)"),
        data=data,
        ssc=fixest.ssc(True, "none", True, "min", "min", False),
    )
    fit2_r = fixest.feols(
        ro.Formula("Y ~ X1 + i(f1, X2) | f2"),
        data=data,
        ssc=fixest.ssc(True, "none", True, "min", "min", False),
    )
    # fit3_r = fixest.feols(
    #    ro.Formula("Y ~ X1 + i(f1, X2, ref = 1.0) | f2"),
    #    data=data,
    #    ssc=fixest.ssc(True, "none", True, "min", "min", False),
    # )
    # fit4_r = fixest.feols(
    #    ro.Formula("Y ~ X1 + i(f1, X2, ref = 2.0) | f2"),
    #    data=data,
    #    ssc=fixest.ssc(True, "none", True, "min", "min", False),
    # )
    # fit5_r = fixest.feols(
    #    ro.Formula("Y ~ X1 + i(f1, X2, ref = c(2.0, 3.0)) | f2"),
    #    data=data,
    #    ssc=fixest.ssc(True, "none", True, "min", "min", False),
    # )

    # create tuples: (pyfixest, fixest)
    fits = [
        (fit1, fit1_r),
        (fit2, fit2_r),
        # (fit3, fit3_r),
        # (fit4, fit4_r),
        # (fit5, fit5_r),
    ]

    for fit in fits:
        # test that coefficients match
        coef_py = fit[0].coef().values
        coef_r = stats.coef(fit[1])
        np.testing.assert_allclose(
            coef_py,
            coef_r,
            rtol=1e-04,
            atol=1e-04,
            err_msg="Coefficients do not match.",
        )

        # test that standard errors match
        se_py = fit[0].se().values
        se_r = fixest.se(fit[1])
        np.testing.assert_allclose(
            se_py, se_r, rtol=1e-04, atol=1e-04, err_msg="Standard errors do not match."
        )


<<<<<<< HEAD
@pytest.mark.parametrize(
    "fml",
    [
        # ("dep_var ~ treat"),
        # ("dep_var ~ treat + unit"),
        ("dep_var ~ treat | unit"),
        ("dep_var ~ treat + unit | year"),
        ("dep_var ~ treat | year + unit"),
    ],
)
@pytest.mark.parametrize("data", [(pd.read_csv("pyfixest/did/data/df_het.csv"))])
def test_wald_test(fml, data):
    fit1 = feols(fml, data)
    fit1.wald_test()

    fit_r = fixest.feols(
        ro.Formula(fml),
        data=data,
        ssc=fixest.ssc(True, "none", True, "min", "min", False),
    )

    wald_r = fixest.wald(fit_r)
    wald_stat_r = wald_r[0]
    wald_pval_r = wald_r[1]

    np.testing.assert_allclose(fit1._f_statistic, wald_stat_r)
    #np.testing.assert_allclose(fit1._f_statistic_pvalue, wald_pval_r)
=======
def test_singleton_dropping():
    data = get_data()
    # create a singleton fixed effect
    data["f1"].iloc[data.shape[0] - 1] = 999999

    fit_py = feols("Y ~ X1 | f1", data=data, fixef_rm="singleton")
    fit_py2 = feols("Y ~ X1 | f1", data=data, fixef_rm="none")
    fit_r = fixest.feols(
        ro.Formula("Y ~ X1 | f1"),
        data=data,
        ssc=fixest.ssc(True, "none", True, "min", "min", False),
        fixef_rm="singleton",
    )

    # test that coefficients match
    coef_py = fit_py.coef().values
    coef_py2 = fit_py2.coef().values
    coef_r = stats.coef(fit_r)

    np.testing.assert_allclose(
        coef_py,
        coef_py2,
        err_msg="singleton dropping leads to different coefficients",
    )
    np.testing.assert_allclose(
        coef_py,
        coef_r,
        rtol=1e-06,
        atol=1e-06,
        err_msg="Coefficients do not match.",
    )

    # test that number of observations match
    nobs_py = fit_py._N
    nobs_r = stats.nobs(fit_r)
    np.testing.assert_allclose(
        nobs_py,
        nobs_r,
        err_msg="Number of observations do not match.",
    )

    # test that standard errors match
    se_py = fit_py.se().values
    se_r = fixest.se(fit_r)
    # np.testing.assert_allclose(
    #    se_py, se_r, rtol=1e-04, atol=1e-04, err_msg="Standard errors do not match."
    # )
>>>>>>> a681faac
<|MERGE_RESOLUTION|>--- conflicted
+++ resolved
@@ -679,7 +679,6 @@
         )
 
 
-<<<<<<< HEAD
 @pytest.mark.parametrize(
     "fml",
     [
@@ -707,7 +706,7 @@
 
     np.testing.assert_allclose(fit1._f_statistic, wald_stat_r)
     #np.testing.assert_allclose(fit1._f_statistic_pvalue, wald_pval_r)
-=======
+
 def test_singleton_dropping():
     data = get_data()
     # create a singleton fixed effect
@@ -754,5 +753,4 @@
     se_r = fixest.se(fit_r)
     # np.testing.assert_allclose(
     #    se_py, se_r, rtol=1e-04, atol=1e-04, err_msg="Standard errors do not match."
-    # )
->>>>>>> a681faac
+    # )